--- conflicted
+++ resolved
@@ -234,7 +234,6 @@
 
     // Adding some padding decreases bank conflicts
     __local real out_buf[OUT_KWG][OUT_BWG][WINOGRAD_M][WINOGRAD_M + 1];
-<<<<<<< HEAD
 
     volatile int kid = get_local_id(0);
     volatile int bid = get_local_id(1);
@@ -243,16 +242,6 @@
         const real mean = vload_net_t(k, means);
         const real scale_stddiv = vload_net_t(k, stddivs);
 
-=======
-
-    volatile int kid = get_local_id(0);
-    volatile int bid = get_local_id(1);
-
-    if (k < K && block < batch_size * P) {
-        const real mean = vload_net_t(k, means);
-        const real scale_stddiv = vload_net_t(k, stddivs);
-
->>>>>>> 888156f3
         real temp[WINOGRAD_M][WINOGRAD_ALPHA];
 
         // M dimensions are [36, outputs, batch_size * tiles].
@@ -354,15 +343,9 @@
     const int y = WINOGRAD_M * block_y;
 
     const int kHW = batch * K * NUM_INTERSECTIONS + k * NUM_INTERSECTIONS;
-<<<<<<< HEAD
 
     __local real ybuf[OUTIN_KWG * NUM_INTERSECTIONS];
 
-=======
-
-    __local real ybuf[OUTIN_KWG * NUM_INTERSECTIONS];
-
->>>>>>> 888156f3
     if (k < K && block < P) {
 
         const real mean = vload_net_t(k, means);
@@ -410,17 +393,10 @@
             if (y + i < H && x + 2 < W) {
                 const int out_idx = (y + i) * W + (x + 2);
                 ybuf[kg * NUM_INTERSECTIONS + out_idx] = r.z;
-<<<<<<< HEAD
-=======
             }
             if (y + i < H && x + 3 < W) {
                 const int out_idx = (y + i) * W + (x + 3);
                 ybuf[kg * NUM_INTERSECTIONS + out_idx] = r.w;
->>>>>>> 888156f3
-            }
-            if (y + i < H && x + 3 < W) {
-                const int out_idx = (y + i) * W + (x + 3);
-                ybuf[kg * NUM_INTERSECTIONS + out_idx] = r.w;
             }
         }
     }
@@ -450,32 +426,6 @@
 
     barrier(CLK_LOCAL_MEM_FENCE);
 
-<<<<<<< HEAD
-=======
-    const int ks = get_local_size(0);
-    const int k0 = get_group_id(0) * get_local_size(0);
-
-    for (int x = get_local_id(0) + ks * get_local_id(1); x < ks * NUM_INTERSECTIONS; x += get_local_size(1) * get_local_size(0)) {
-        const int kx = x / NUM_INTERSECTIONS;
-        const int idx = x - kx * NUM_INTERSECTIONS;
-
-        const int kHWx = batch * K * NUM_INTERSECTIONS + (k0 + kx) * NUM_INTERSECTIONS;
-
-        real acc = ybuf[kx * NUM_INTERSECTIONS + idx];
-        if (residual) {
-            acc += vload_net_t(kHWx + idx, residual);
-        }
-        acc = acc > ZERO ? acc : ZERO;
-
-        if (Y) {
-            vstore_net_t(acc, kHWx + idx, Y);
-        }
-        ybuf[kx * NUM_INTERSECTIONS + idx] = acc;
-    }
-
-    barrier(CLK_LOCAL_MEM_FENCE);
-
->>>>>>> 888156f3
     const int yin = WINOGRAD_M * block_y - 1;
     const int xin = WINOGRAD_M * block_x - 1;
 
