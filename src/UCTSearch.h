/*
    This file is part of Leela Zero.
    Copyright (C) 2017-2019 Gian-Carlo Pascutto

    Leela Zero is free software: you can redistribute it and/or modify
    it under the terms of the GNU General Public License as published by
    the Free Software Foundation, either version 3 of the License, or
    (at your option) any later version.

    Leela Zero is distributed in the hope that it will be useful,
    but WITHOUT ANY WARRANTY; without even the implied warranty of
    MERCHANTABILITY or FITNESS FOR A PARTICULAR PURPOSE.  See the
    GNU General Public License for more details.

    You should have received a copy of the GNU General Public License
    along with Leela Zero.  If not, see <http://www.gnu.org/licenses/>.

    Additional permission under GNU GPL version 3 section 7

    If you modify this Program, or any covered work, by linking or
    combining it with NVIDIA Corporation's libraries from the
    NVIDIA CUDA Toolkit and/or the NVIDIA CUDA Deep Neural
    Network library and/or the NVIDIA TensorRT inference library
    (or a modified version of those libraries), containing parts covered
    by the terms of the respective license agreement, the licensors of
    this Program grant you additional permission to convey the resulting
    work.
*/

#ifndef UCTSEARCH_H_INCLUDED
#define UCTSEARCH_H_INCLUDED

#include <list>
#include <atomic>
#include <memory>
#include <string>
#include <tuple>
#include <future>

#include "ThreadPool.h"
#include "FastBoard.h"
#include "FastState.h"
#include "GameState.h"
#include "UCTNode.h"
#include "Network.h"

namespace TimeManagement {
    enum enabled_t {
        AUTO = -1, OFF = 0, ON = 1, FAST = 2, NO_PRUNING = 3
    };
};

struct BackupData {
    struct NodeFactor {
        UCTNode* node;
        float factor;
        NodeFactor(UCTNode* node, float factor) : node(node), factor(factor) {}
    };
    float eval{ -1.0f };
    std::vector<NodeFactor> path;
    int symmetry;
    std::unique_ptr<GameState> state;
    std::atomic<int>* pending_counter;
    //int multiplicity{1};
};

class UCTWorker {
public:
    UCTWorker(UCTSearch * search, int thread_num)
        : m_search(search), m_thread_num(thread_num) {}
    //void operator()();
private:
    UCTSearch * m_search;
    int m_thread_num;
};

class UCTSearch {
public:
    /*
        Depending on rule set and state of the game, we might
        prefer to pass, or we might prefer not to pass unless
        it's the last resort. Same for resigning.
    */
    using passflag_t = int;
    static constexpr passflag_t NORMAL   = 0;
    static constexpr passflag_t NOPASS   = 1 << 0;
    static constexpr passflag_t NORESIGN = 1 << 1;

    /*
        Default memory limit in bytes.
        ~1.6GiB on 32-bits and about 5.2GiB on 64-bits.
    */
    static constexpr size_t DEFAULT_MAX_MEMORY =
        (sizeof(void*) == 4 ? 1'600'000'000 : 5'200'000'000);

    /*
        Minimum allowed size for maximum tree size.
    */
    static constexpr size_t MIN_TREE_SPACE = 100'000'000;

    /*
        Value representing unlimited visits or playouts. Due to
        concurrent updates while multithreading, we need some
        headroom within the native type.
    */
    static constexpr auto UNLIMITED_PLAYOUTS =
        std::numeric_limits<int>::max() / 2;

    UCTSearch(GameState& g, Network & network);
    ~UCTSearch();
    void search(int gnum, int i);
    int think(int color, passflag_t passflag = NORMAL);
    void set_playout_limit(int playouts);
    void set_visit_limit(int visits);
    void ponder();
    bool is_running() const;
    void increment_playouts();
<<<<<<< HEAD
    void play_simulation(std::unique_ptr<GameState> currstate, UCTNode* node, 
        std::atomic<int>* pending_counter, int gnum, int i);
    std::atomic<int> m_positions{0};
    std::atomic<bool> m_run{false};
    std::mutex m_mutex;
    std::condition_variable m_cv;

    void backup(BackupData& bd, Netresult_ptr netresult);
    
    std::atomic<int> pending_netresults{0};
    std::atomic<int> max_pending_netresults;
    std::atomic<int> min_pending_netresults;
=======
    std::string explain_last_think() const;
    SearchResult play_simulation(GameState& currstate, UCTNode* const node);

>>>>>>> 294285a5
private:
    
    friend class UCTWorker;
#ifdef ACCUM_DEBUG
    std::atomic<int> failed_simulations{0};
    std::atomic<uint16_t> max_leaf_vl;
    std::atomic<uint16_t> max_vl;
    std::atomic<int> pending_backups{0};
    std::atomic<int> max_pending_backups;
    std::atomic<int> pending_w_mult{0};
    std::atomic<int> max_pending_w_mult;

    std::string m_debug_string = "";
#endif
    
    std::atomic<uint8_t> m_root_lock{0};
    void acquire_reader();
    void release_reader();
    void acquire_writer();
    void release_writer();
    std::atomic<int>* m_pending_counter{nullptr};
    GameState m_rootstate;
    GameState & m_gtpstate;
    std::unique_ptr<GameState> m_last_rootstate;
    std::unique_ptr<UCTNode> m_root;
    std::atomic<int> m_playouts;
    int m_maxplayouts;
    int m_maxvisits;

    Utils::ThreadGroup m_search_threads;
    std::atomic<bool> m_root_prepared{true};

    //std::list<Utils::ThreadGroup> m_delete_futures;
    Utils::ThreadGroup m_delete_futures;

    void dump_stats(FastState& state, UCTNode& parent);
    void tree_stats(UCTNode& node);
    std::string get_pv(FastState& state, UCTNode& parent);
    std::string get_analysis();
    bool should_resign(passflag_t passflag, float besteval);
    bool have_alternate_moves(int elapsed_centis, int time_for_move);
    int est_playouts_left(int elapsed_centis, int time_for_move) const;
    size_t prune_noncontenders(int elapsed_centis = 0, int time_for_move = 0,
                               bool prune = true);
    bool stop_thinking(int elapsed_centis = 0, int time_for_move = 0) const;
    int get_best_move(passflag_t passflag);
    void update_root();
    bool advance_to_new_rootstate(std::list<UCTNode*>& to_delete);
    void output_analysis(FastState & state, UCTNode & parent);

<<<<<<< HEAD
=======
    GameState & m_rootstate;
    std::unique_ptr<GameState> m_last_rootstate;
    std::unique_ptr<UCTNode> m_root;
    std::atomic<int> m_nodes{0};
    std::atomic<int> m_playouts{0};
    std::atomic<bool> m_run{false};
    int m_maxplayouts;
    int m_maxvisits;
    std::string m_think_output;

    std::list<Utils::ThreadGroup> m_delete_futures;

>>>>>>> 294285a5
    Network & m_network;

    void backup(BackupData& bd, uint16_t vl);
    void failed_simulation(BackupData& bd, uint16_t vl, bool incr = false);
};

#endif<|MERGE_RESOLUTION|>--- conflicted
+++ resolved
@@ -115,7 +115,6 @@
     void ponder();
     bool is_running() const;
     void increment_playouts();
-<<<<<<< HEAD
     void play_simulation(std::unique_ptr<GameState> currstate, UCTNode* node, 
         std::atomic<int>* pending_counter, int gnum, int i);
     std::atomic<int> m_positions{0};
@@ -128,11 +127,8 @@
     std::atomic<int> pending_netresults{0};
     std::atomic<int> max_pending_netresults;
     std::atomic<int> min_pending_netresults;
-=======
     std::string explain_last_think() const;
-    SearchResult play_simulation(GameState& currstate, UCTNode* const node);
 
->>>>>>> 294285a5
 private:
     
     friend class UCTWorker;
@@ -183,21 +179,8 @@
     bool advance_to_new_rootstate(std::list<UCTNode*>& to_delete);
     void output_analysis(FastState & state, UCTNode & parent);
 
-<<<<<<< HEAD
-=======
-    GameState & m_rootstate;
-    std::unique_ptr<GameState> m_last_rootstate;
-    std::unique_ptr<UCTNode> m_root;
-    std::atomic<int> m_nodes{0};
-    std::atomic<int> m_playouts{0};
-    std::atomic<bool> m_run{false};
-    int m_maxplayouts;
-    int m_maxvisits;
     std::string m_think_output;
 
-    std::list<Utils::ThreadGroup> m_delete_futures;
-
->>>>>>> 294285a5
     Network & m_network;
 
     void backup(BackupData& bd, uint16_t vl);
