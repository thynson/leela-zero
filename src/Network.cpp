/*
    This file is part of Leela Zero.
    Copyright (C) 2017-2019 Gian-Carlo Pascutto and contributors

    Leela Zero is free software: you can redistribute it and/or modify
    it under the terms of the GNU General Public License as published by
    the Free Software Foundation, either version 3 of the License, or
    (at your option) any later version.

    Leela Zero is distributed in the hope that it will be useful,
    but WITHOUT ANY WARRANTY; without even the implied warranty of
    MERCHANTABILITY or FITNESS FOR A PARTICULAR PURPOSE.  See the
    GNU General Public License for more details.

    You should have received a copy of the GNU General Public License
    along with Leela Zero.  If not, see <http://www.gnu.org/licenses/>.

    Additional permission under GNU GPL version 3 section 7

    If you modify this Program, or any covered work, by linking or
    combining it with NVIDIA Corporation's libraries from the
    NVIDIA CUDA Toolkit and/or the NVIDIA CUDA Deep Neural
    Network library and/or the NVIDIA TensorRT inference library
    (or a modified version of those libraries), containing parts covered
    by the terms of the respective license agreement, the licensors of
    this Program grant you additional permission to convey the resulting
    work.
*/

#include "config.h"

#include <algorithm>
#include <array>
#include <cassert>
#include <cmath>
#include <iterator>
#include <memory>
#include <sstream>
#include <string>
#include <boost/utility.hpp>
#include <boost/format.hpp>
#include <boost/spirit/home/x3.hpp>
#ifndef USE_BLAS
#include <Eigen/Dense>
#endif

#ifdef __APPLE__
#include <Accelerate/Accelerate.h>
#endif
#ifdef USE_MKL
#include <mkl.h>
#endif
#ifdef USE_OPENBLAS
#include <cblas.h>
#endif
#include "zlib.h"

#include "Network.h"
#include "CPUPipe.h"
#ifdef USE_OPENCL
#include "OpenCLScheduler.h"
#include "UCTNode.h"
#endif
#include "FastBoard.h"
#include "FastState.h"
#include "FullBoard.h"
#include "GameState.h"
#include "GTP.h"
#include "NNCache.h"
#include "Random.h"
#include "ThreadPool.h"
#include "Timing.h"
#include "Utils.h"

namespace x3 = boost::spirit::x3;
using namespace Utils;

#ifndef USE_BLAS
// Eigen helpers
template <typename T>
using EigenVectorMap =
    Eigen::Map<Eigen::Matrix<T, Eigen::Dynamic, 1>>;
template <typename T>
using ConstEigenVectorMap =
    Eigen::Map<const Eigen::Matrix<T, Eigen::Dynamic, 1>>;
template <typename T>
using ConstEigenMatrixMap =
    Eigen::Map<const Eigen::Matrix<T, Eigen::Dynamic, Eigen::Dynamic>>;
#endif

float Network::benchmark_time(int centiseconds) {
    const auto cpus = cfg_num_threads;

    ThreadGroup tg(thread_pool);
    std::atomic<int> runcount{0};

    GameState state;
    state.init_game(BOARD_SIZE, 7.5);

    // As a sanity run, try one run with self check.
    // Isn't enough to guarantee correctness but better than nothing,
    // plus for large nets self-check takes a while (1~3 eval per second)
    get_output(&state, Ensemble::RANDOM_SYMMETRY, -1, false, true, true);

    const Time start;
    for (auto i = 0; i < cpus; i++) {
        tg.add_task([this, &runcount, start, centiseconds, state]() {
            while (true) {
                runcount++;
                get_output(&state, Ensemble::RANDOM_SYMMETRY, -1, false);
                const Time end;
                const auto elapsed = Time::timediff_centis(start, end);
                if (elapsed >= centiseconds) {
                    break;
                }
            }
        });
    }
    tg.wait_all();

    const Time end;
    const auto elapsed = Time::timediff_centis(start, end);
    return 100.0f * runcount.load() / elapsed;
}

void Network::benchmark(const GameState* const state, const int iterations) {
    const auto cpus = cfg_num_threads;
    const Time start;

    ThreadGroup tg(thread_pool);
    std::atomic<int> runcount{0};

    for (auto i = 0; i < cpus; i++) {
        tg.add_task([this, &runcount, iterations, state]() {
            while (runcount < iterations) {
                runcount++;
                get_output(state, Ensemble::RANDOM_SYMMETRY, -1, false);
            }
        });
    }
    tg.wait_all();

    const Time end;
    const auto elapsed = Time::timediff_seconds(start, end);
    myprintf("%5d evaluations in %5.2f seconds -> %d n/s\n",
             runcount.load(), elapsed, int(runcount.load() / elapsed));
}

template<class container>
void process_bn_var(container& weights) {
    constexpr float epsilon = 1e-5f;
    for (auto&& w : weights) {
        w = 1.0f / std::sqrt(w + epsilon);
    }
}

std::vector<float> Network::winograd_transform_f(const std::vector<float>& f,
                                                 const int outputs,
                                                 const int channels) {
    // F(4x4, 3x3) Winograd filter transformation
    // transpose(G.dot(f).dot(G.transpose()))
    // U matrix is transposed for better memory layout in SGEMM
    auto U = std::vector<float>(WINOGRAD_TILE * outputs * channels);
    const auto G = std::array<float, 3 * WINOGRAD_ALPHA>
                    { 1.0f,        0.0f,      0.0f,
                      -2.0f/3.0f, -SQ2/3.0f, -1.0f/3.0f,
                      -2.0f/3.0f,  SQ2/3.0f, -1.0f/3.0f,
                      1.0f/6.0f,   SQ2/6.0f,  1.0f/3.0f,
                      1.0f/6.0f,  -SQ2/6.0f,  1.0f/3.0f,
                      0.0f,        0.0f,      1.0f};

    auto temp = std::array<float, 3 * WINOGRAD_ALPHA>{};

    constexpr auto max_buffersize = 8;
    auto buffersize = max_buffersize;

    if (outputs % buffersize != 0) {
        buffersize = 1;
    }

    std::array<float, max_buffersize * WINOGRAD_ALPHA * WINOGRAD_ALPHA> buffer;

    for (auto c = 0; c < channels; c++) {
        for (auto o_b = 0; o_b < outputs/buffersize; o_b++) {
            for (auto bufferline = 0; bufferline < buffersize; bufferline++) {
                const auto o = o_b * buffersize + bufferline;

                for (auto i = 0; i < WINOGRAD_ALPHA; i++) {
                    for (auto j = 0; j < 3; j++) {
                        auto acc = 0.0f;
                        for (auto k = 0; k < 3; k++) {
                            acc += G[i*3 + k] * f[o*channels*9 + c*9 + k*3 + j];
                        }
                        temp[i*3 + j] = acc;
                    }
                }

                for (auto xi = 0; xi < WINOGRAD_ALPHA; xi++) {
                    for (auto nu = 0; nu < WINOGRAD_ALPHA; nu++) {
                        auto acc = 0.0f;
                        for (auto k = 0; k < 3; k++) {
                            acc += temp[xi*3 + k] * G[nu*3 + k];
                        }
                        buffer[(xi * WINOGRAD_ALPHA + nu) * buffersize + bufferline] = acc;
                    }
                }
            }
            for (auto i = 0; i < WINOGRAD_ALPHA * WINOGRAD_ALPHA; i++) {
                for (auto entry = 0; entry < buffersize; entry++) {
                    const auto o = o_b * buffersize + entry;
                    U[i * outputs * channels
                      + c * outputs
                      + o] =
                    buffer[buffersize * i + entry];
                }
            }
        }
    }

    return U;
}

std::pair<int, int> Network::load_v1_network(std::istream& wtfile) {
    // Count size of the network
    myprintf("Detecting residual layers...");
    // We are version 1 or 2
    if (m_value_head_not_stm) {
        myprintf("v%d...", 2);
    } else {
        myprintf("v%d...", 1);
    }
    // First line was the version number
    auto linecount = size_t{1};
    auto channels = 0;
    auto line = std::string{};
    while (std::getline(wtfile, line)) {
        auto iss = std::stringstream{line};
        // Third line of parameters are the convolution layer biases,
        // so this tells us the amount of channels in the residual layers.
        // We are assuming all layers have the same amount of filters.
        if (linecount == 2) {
            auto count = std::distance(std::istream_iterator<std::string>(iss),
                                       std::istream_iterator<std::string>());
            myprintf("%d channels...", count);
            channels = count;
        }
        linecount++;
    }
    // 1 format id, 1 input layer (4 x weights), 14 ending weights,
    // the rest are residuals, every residual has 8 x weight lines
    auto residual_blocks = linecount - (1 + 4 + 14);
    if (residual_blocks % 8 != 0) {
        myprintf("\nInconsistent number of weights in the file.\n");
        return {0, 0};
    }
    residual_blocks /= 8;
    myprintf("%d blocks.\n", residual_blocks);

    // Re-read file and process
    wtfile.clear();
    wtfile.seekg(0, std::ios::beg);

    // Get the file format id out of the way
    std::getline(wtfile, line);

    const auto plain_conv_layers = 1 + (residual_blocks * 2);
    const auto plain_conv_wts = plain_conv_layers * 4;
    linecount = 0;
    while (std::getline(wtfile, line)) {
        std::vector<float> weights;
        auto it_line = line.cbegin();
        const auto ok = phrase_parse(it_line, line.cend(),
                                     *x3::float_, x3::space, weights);
        if (!ok || it_line != line.cend()) {
            myprintf("\nFailed to parse weight file. Error on line %d.\n",
                    linecount + 2); //+1 from version line, +1 from 0-indexing
            return {0,0};
        }
        if (linecount < plain_conv_wts) {
            if (linecount % 4 == 0) {
                m_fwd_weights->m_conv_weights.emplace_back(weights);
            } else if (linecount % 4 == 1) {
                // Redundant in our model, but they encode the
                // number of outputs so we have to read them in.
                m_fwd_weights->m_conv_biases.emplace_back(weights);
            } else if (linecount % 4 == 2) {
                m_fwd_weights->m_batchnorm_means.emplace_back(weights);
            } else if (linecount % 4 == 3) {
                process_bn_var(weights);
                m_fwd_weights->m_batchnorm_stddevs.emplace_back(weights);
            }
        } else {
            switch (linecount - plain_conv_wts) {
                case  0: m_fwd_weights->m_conv_pol_w = std::move(weights); break;
                case  1: m_fwd_weights->m_conv_pol_b = std::move(weights); break;
                case  2: std::copy(cbegin(weights), cend(weights),
                                   begin(m_bn_pol_w1)); break;
                case  3: std::copy(cbegin(weights), cend(weights),
                                   begin(m_bn_pol_w2)); break;
                case  4: std::copy(cbegin(weights), cend(weights),
                                   begin(m_ip_pol_w)); break;
                case  5: std::copy(cbegin(weights), cend(weights),
                                   begin(m_ip_pol_b)); break;
                case  6: m_fwd_weights->m_conv_val_w = std::move(weights); break;
                case  7: m_fwd_weights->m_conv_val_b = std::move(weights); break;
                case  8: std::copy(cbegin(weights), cend(weights),
                                   begin(m_bn_val_w1)); break;
                case  9: std::copy(cbegin(weights), cend(weights),
                                   begin(m_bn_val_w2)); break;
                case 10: std::copy(cbegin(weights), cend(weights),
                                   begin(m_ip1_val_w)); break;
                case 11: std::copy(cbegin(weights), cend(weights),
                                   begin(m_ip1_val_b)); break;
                case 12: std::copy(cbegin(weights), cend(weights),
                                   begin(m_ip2_val_w)); break;
                case 13: std::copy(cbegin(weights), cend(weights),
                                   begin(m_ip2_val_b)); break;
            }
        }
        linecount++;
    }
    process_bn_var(m_bn_pol_w2);
    process_bn_var(m_bn_val_w2);

    return {channels, static_cast<int>(residual_blocks)};
}

std::pair<int, int> Network::load_network_file(const std::string& filename) {
    // gzopen supports both gz and non-gz files, will decompress
    // or just read directly as needed.
    auto gzhandle = gzopen(filename.c_str(), "rb");
    if (gzhandle == nullptr) {
        myprintf("Could not open weights file: %s\n", filename.c_str());
        return {0, 0};
    }
    // Stream the gz file in to a memory buffer stream.
    auto buffer = std::stringstream{};
    constexpr auto chunkBufferSize = 64 * 1024;
    std::vector<char> chunkBuffer(chunkBufferSize);
    while (true) {
        auto bytesRead = gzread(gzhandle, chunkBuffer.data(), chunkBufferSize);
        if (bytesRead == 0) break;
        if (bytesRead < 0) {
            myprintf("Failed to decompress or read: %s\n", filename.c_str());
            gzclose(gzhandle);
            return {0, 0};
        }
        assert(bytesRead <= chunkBufferSize);
        buffer.write(chunkBuffer.data(), bytesRead);
    }
    gzclose(gzhandle);

    // Read format version
    auto line = std::string{};
    auto format_version = -1;
    if (std::getline(buffer, line)) {
        auto iss = std::stringstream{line};
        // First line is the file format version id
        iss >> format_version;
        if (iss.fail() || (format_version != 1 && format_version != 2)) {
            myprintf("Weights file is the wrong version.\n");
            return {0, 0};
        } else {
            // Version 2 networks are identical to v1, except
            // that they return the value for black instead of
            // the player to move. This is used by ELF Open Go.
            if (format_version == 2) {
                m_value_head_not_stm = true;
            } else {
                m_value_head_not_stm = false;
            }
            return load_v1_network(buffer);
        }
    }
    return {0, 0};
}

std::unique_ptr<ForwardPipe>&& Network::init_net(int channels,
    std::unique_ptr<ForwardPipe>&& pipe) {

    pipe->initialize(channels);
    pipe->push_weights(WINOGRAD_ALPHA, INPUT_CHANNELS, channels, m_fwd_weights);

    return std::move(pipe);
}

#ifdef USE_HALF
void Network::select_precision(int channels) {
    if (cfg_precision == precision_t::AUTO) {
        auto score_fp16 = float{-1.0};
        auto score_fp32 = float{-1.0};

        myprintf("Initializing OpenCL (autodetecting precision).\n");

        // Setup fp16 here so that we can see if we can skip autodetect.
        // However, if fp16 sanity check fails we will return a fp32 and pray it works.
        auto fp16_net = std::make_unique<OpenCLScheduler<half_float::half>>();
        if (!fp16_net->needs_autodetect()) {
            try {
                myprintf("OpenCL: using fp16/half compute support.\n");
                m_forward = init_net(channels, std::move(fp16_net));
                benchmark_time(1); // a sanity check run
            } catch (...) {
                myprintf("OpenCL: fp16/half failed despite driver claiming support.\n");
                myprintf("Falling back to single precision\n");
                m_forward.reset();
                m_forward = init_net(channels,
                    std::make_unique<OpenCLScheduler<float>>());
            }
            return;
        }

        // Start by setting up fp32.
        try {
            m_forward.reset();
            m_forward = init_net(channels,
                std::make_unique<OpenCLScheduler<float>>());
            score_fp32 = benchmark_time(100);
        } catch (...) {
            // empty - if exception thrown just throw away fp32 net
        }

        // Now benchmark fp16.
        try {
            m_forward.reset();
            m_forward = init_net(channels, std::move(fp16_net));
            score_fp16 = benchmark_time(100);
        } catch (...) {
            // empty - if exception thrown just throw away fp16 net
        }

        if (score_fp16 < 0.0f && score_fp32 < 0.0f) {
            myprintf("Both single precision and half precision failed to run.\n");
            throw std::runtime_error("Failed to initialize net.");
        } else if (score_fp16 < 0.0f) {
            myprintf("Using OpenCL single precision (half precision failed to run).\n");
            m_forward.reset();
            m_forward = init_net(channels,
                std::make_unique<OpenCLScheduler<float>>());
        } else if (score_fp32 < 0.0f) {
            myprintf("Using OpenCL half precision (single precision failed to run).\n");
        } else if (score_fp32 * 1.05f > score_fp16) {
            myprintf("Using OpenCL single precision (less than 5%% slower than half).\n");
            m_forward.reset();
            m_forward = init_net(channels,
                std::make_unique<OpenCLScheduler<float>>());
        } else {
            myprintf("Using OpenCL half precision (at least 5%% faster than single).\n");
        }
        return;
    } else if (cfg_precision == precision_t::SINGLE) {
        myprintf("Initializing OpenCL (single precision).\n");
        m_forward = init_net(channels,
            std::make_unique<OpenCLScheduler<float>>());
        return;
    } else if (cfg_precision == precision_t::HALF) {
        myprintf("Initializing OpenCL (half precision).\n");
        m_forward = init_net(channels,
            std::make_unique<OpenCLScheduler<half_float::half>>());
        return;
    }
}
#endif

void Network::initialize(int playouts, const std::string & weightsfile) {
#ifdef USE_BLAS
#ifndef __APPLE__
#ifdef USE_OPENBLAS
    openblas_set_num_threads(1);
    myprintf("BLAS Core: %s\n", openblas_get_corename());
#endif
#ifdef USE_MKL
    //mkl_set_threading_layer(MKL_THREADING_SEQUENTIAL);
    mkl_set_num_threads(1);
    MKLVersion Version;
    mkl_get_version(&Version);
    myprintf("BLAS core: MKL %s\n", Version.Processor);
#endif
#endif
#else
    myprintf("BLAS Core: built-in Eigen %d.%d.%d library.\n",
             EIGEN_WORLD_VERSION, EIGEN_MAJOR_VERSION, EIGEN_MINOR_VERSION);
#endif

    m_fwd_weights = std::make_shared<ForwardPipeWeights>();

    // Make a guess at a good size as long as the user doesn't
    // explicitly set a maximum memory usage.
    m_nncache.set_size_from_playouts(playouts);

    // Prepare symmetry table
    for (auto s = 0; s < NUM_SYMMETRIES; ++s) {
        for (auto v = 0; v < NUM_INTERSECTIONS; ++v) {
            const auto newvtx =
                get_symmetry({v % BOARD_SIZE, v / BOARD_SIZE}, s);
            symmetry_nn_idx_table[s][v] =
                (newvtx.second * BOARD_SIZE) + newvtx.first;
            assert(symmetry_nn_idx_table[s][v] >= 0
                   && symmetry_nn_idx_table[s][v] < NUM_INTERSECTIONS);
        }
    }

    // Load network from file
    size_t channels, residual_blocks;
    std::tie(channels, residual_blocks) = load_network_file(weightsfile);
    if (channels == 0) {
        exit(EXIT_FAILURE);
    }

    auto weight_index = size_t{0};
    // Input convolution
    // Winograd transform convolution weights
    m_fwd_weights->m_conv_weights[weight_index] =
        winograd_transform_f(m_fwd_weights->m_conv_weights[weight_index],
                             channels, INPUT_CHANNELS);
    weight_index++;

    // Residual block convolutions
    for (auto i = size_t{0}; i < residual_blocks * 2; i++) {
        m_fwd_weights->m_conv_weights[weight_index] =
            winograd_transform_f(m_fwd_weights->m_conv_weights[weight_index],
                                 channels, channels);
        weight_index++;
    }

    // Biases are not calculated and are typically zero but some networks might
    // still have non-zero biases.
    // Move biases to batchnorm means to make the output match without having
    // to separately add the biases.
    auto bias_size = m_fwd_weights->m_conv_biases.size();
    for (auto i = size_t{0}; i < bias_size; i++) {
        auto means_size = m_fwd_weights->m_batchnorm_means[i].size();
        for (auto j = size_t{0}; j < means_size; j++) {
            m_fwd_weights->m_batchnorm_means[i][j] -= m_fwd_weights->m_conv_biases[i][j];
            m_fwd_weights->m_conv_biases[i][j] = 0.0f;
        }
    }

    for (auto i = size_t{0}; i < m_bn_val_w1.size(); i++) {
        m_bn_val_w1[i] -= m_fwd_weights->m_conv_val_b[i];
        m_fwd_weights->m_conv_val_b[i] = 0.0f;
    }

    for (auto i = size_t{0}; i < m_bn_pol_w1.size(); i++) {
        m_bn_pol_w1[i] -= m_fwd_weights->m_conv_pol_b[i];
        m_fwd_weights->m_conv_pol_b[i] = 0.0f;
    }

#ifdef USE_OPENCL
    if (cfg_cpu_only) {
        myprintf("Initializing CPU-only evaluation.\n");
        m_forward = init_net(channels, std::make_unique<CPUPipe>());
    } else {
#ifdef USE_OPENCL_SELFCHECK
        // initialize CPU reference first, so that we can self-check
        // when doing fp16 vs. fp32 detections
        m_forward_cpu = init_net(channels, std::make_unique<CPUPipe>());
#endif
#ifdef USE_HALF
        // HALF support is enabled, and we are using the GPU.
        // Select the precision to use at runtime.
        select_precision(channels);
#else
        myprintf("Initializing OpenCL (single precision).\n");
        m_forward = init_net(channels,
                             std::make_unique<OpenCLScheduler<float>>());
#endif
    }

#else //!USE_OPENCL
    myprintf("Initializing CPU-only evaluation.\n");
    m_forward = init_net(channels, std::make_unique<CPUPipe>());
#endif

    // Need to estimate size before clearing up the pipe.
    get_estimated_size();
    m_fwd_weights.reset();
}

template<unsigned int inputs,
         unsigned int outputs,
         bool ReLU,
         size_t W>
std::vector<float> innerproduct(const std::vector<float>& input,
                                const std::array<float, W>& weights,
                                const std::array<float, outputs>& biases) {
    std::vector<float> output(outputs);

#ifdef USE_BLAS
    cblas_sgemv(CblasRowMajor, CblasNoTrans,
                // M     K
                outputs, inputs,
                1.0f, &weights[0], inputs,
                &input[0], 1,
                0.0f, &output[0], 1);
#else
    EigenVectorMap<float> y(output.data(), outputs);
    y.noalias() =
        ConstEigenMatrixMap<float>(weights.data(),
                                   inputs,
                                   outputs).transpose()
        * ConstEigenVectorMap<float>(input.data(), inputs);
#endif
    const auto lambda_ReLU = [](const auto val) { return (val > 0.0f) ?
                                                          val : 0.0f; };
    for (unsigned int o = 0; o < outputs; o++) {
        auto val = biases[o] + output[o];
        if (ReLU) {
            val = lambda_ReLU(val);
        }
        output[o] = val;
    }

    return output;
}

template <size_t spatial_size>
void batchnorm(const size_t channels,
               std::vector<float>& data,
               const float* const means,
               const float* const stddivs,
               const float* const eltwise = nullptr) {
    const auto lambda_ReLU = [](const auto val) { return (val > 0.0f) ?
                                                          val : 0.0f; };
    for (auto c = size_t{0}; c < channels; ++c) {
        const auto mean = means[c];
        const auto scale_stddiv = stddivs[c];
        const auto arr = &data[c * spatial_size];

        if (eltwise == nullptr) {
            // Classical BN
            for (auto b = size_t{0}; b < spatial_size; b++) {
                arr[b] = lambda_ReLU(scale_stddiv * (arr[b] - mean));
            }
        } else {
            // BN + residual add
            const auto res = &eltwise[c * spatial_size];
            for (auto b = size_t{0}; b < spatial_size; b++) {
                arr[b] = lambda_ReLU((scale_stddiv * (arr[b] - mean)) + res[b]);
            }
        }
    }
}

#ifdef USE_OPENCL_SELFCHECK
void Network::compare_net_outputs(const Netresult& data,
                                  const Netresult& ref) {
    // Calculates L2-norm between data and ref.
    constexpr auto max_error = 0.2f;

    auto error = 0.0f;

    for (auto idx = size_t{0}; idx < data.policy.size(); ++idx) {
        const auto diff = data.policy[idx] - ref.policy[idx];
        error += diff * diff;
    }
    const auto diff_pass = data.policy_pass - ref.policy_pass;
    const auto diff_winrate = data.winrate - ref.winrate;
    error += diff_pass * diff_pass;
    error += diff_winrate * diff_winrate;

    error = std::sqrt(error);

    if (error > max_error || std::isnan(error)) {
        printf("Error in OpenCL calculation: Update your GPU drivers "
               "or reduce the amount of games played simultaneously.\n");
        throw std::runtime_error("OpenCL self-check mismatch.");
    }
}
#endif

std::vector<float> softmax(const std::vector<float>& input,
                           const float temperature = 1.0f) {
    auto output = std::vector<float>{};
    output.reserve(input.size());

    const auto alpha = *std::max_element(cbegin(input), cend(input));
    auto denom = 0.0f;

    for (const auto in_val : input) {
        auto val = std::exp((in_val - alpha) / temperature);
        denom += val;
        output.push_back(val);
    }

    for (auto& out : output) {
        out /= denom;
    }

    return output;
}

/*
bool Network::probe_cache(const GameState* const state,
                          Network::Netresult& result) {
    if (m_nncache.lookup(state->board.get_hash(), result)) {
        return true;
    }
    // If we are not generating a self-play game, try to find
    // symmetries if we are in the early opening.
    if (!cfg_noise && !cfg_random_cnt
        && state->get_movenum()
           < (state->get_timecontrol().opening_moves(BOARD_SIZE) / 2)) {
        for (auto sym = 0; sym < Network::NUM_SYMMETRIES; ++sym) {
            if (sym == Network::IDENTITY_SYMMETRY) {
                continue;
            }
            const auto hash = state->get_symmetry_hash(sym);
            if (m_nncache.lookup(hash, result)) {
                decltype(result.policy) corrected_policy;
                for (auto idx = size_t{0}; idx < NUM_INTERSECTIONS; ++idx) {
                    const auto sym_idx = symmetry_nn_idx_table[sym][idx];
                    corrected_policy[idx] = result.policy[sym_idx];
                }
                result.policy = std::move(corrected_policy);
                return true;
            }
        }
    }

    return false;
}


std::pair<Netresult_ptr, int> Network::probe_cache0(const GameState* const state) {

    for (auto sym = 0; sym < Network::NUM_SYMMETRIES; ++sym) {
        const auto hash = state->get_symmetry_hash(sym);
        auto result = m_nncache.lookup_and_insert(hash, false);
        if (result) {
            return std::pair<Netresult_ptr, int>(result, sym);
        }
    }
    return std::pair<Netresult_ptr, int>(nullptr, Network::IDENTITY_SYMMETRY);
}
*/

void Network::get_output0(
    int gnum, int i,
    BackupData& bd,
    const Ensemble ensemble,
    int symmetry, const bool skip_cache) {

    auto state = bd.state.get();
    if (state->board.get_boardsize() != BOARD_SIZE) {
        //return result_sym;
    }

    Netresult_ptr result;
    bool ready = false;
    bool first_visit = false;
    std::unique_lock<std::mutex> lock(m_nncache.m_mutex);
    if (!skip_cache) {
        bd.symmetry = 0;
        result = m_nncache.lookup_and_insert(state->board.get_hash(), false, true, bd, ready);
        // If we are not generating a self-play game, try to find
        // symmetries if we are in the early opening.
        if (!result && !cfg_noise && !cfg_random_cnt
            && state->get_movenum()
            < (state->get_timecontrol().opening_moves(BOARD_SIZE) / 2)) {
            // See if we already have this in the cache.
            for (auto sym = 1; sym < Network::NUM_SYMMETRIES; ++sym) {
                const auto hash = state->get_symmetry_hash(sym);
                bd.symmetry = sym;
                result = m_nncache.lookup_and_insert(hash, false, true, bd, ready);
                if (result) break;
            }
        }
        if (!result) {
            bd.symmetry = Network::IDENTITY_SYMMETRY; // = 0
            result = m_nncache.lookup_and_insert(state->board.get_hash(), true, false, bd, ready);
            first_visit = true;
        }
    }
    else {
        result = std::make_shared<NNCache::Entry>();
        result->backup_obligations.emplace_back(std::move(bd));
        first_visit = true;
    }

    //bool first_visit = (result->backup_obligations.size() == 1);
    lock.unlock();

    if (ready) {
        m_search->backup(bd, result);
        return;
    }
    if (!first_visit) {
        return;
    }
#ifdef ACCUM_DEBUG
    ++(m_search->pending_netresults);
    m_search->max_pending_netresults = std::max(m_search->max_pending_netresults.load(), 
                                                m_search->pending_netresults.load());
#endif
    if (ensemble == DIRECT) {
        assert(symmetry >= 0 && symmetry < NUM_SYMMETRIES);
    }
    else if (ensemble == AVERAGE) {
        /*
        for (auto sym = 0; sym < NUM_SYMMETRIES; ++sym) {
            auto tmpresult = get_output_internal(state, sym);
            result.winrate +=
                tmpresult.winrate / static_cast<float>(NUM_SYMMETRIES);
            result.policy_pass +=
                tmpresult.policy_pass / static_cast<float>(NUM_SYMMETRIES);

            for (auto idx = size_t{ 0 }; idx < NUM_INTERSECTIONS; idx++) {
                result.policy[idx] +=
                    tmpresult.policy[idx] / static_cast<float>(NUM_SYMMETRIES);
            }
        }
        */
    }
    else {
        assert(ensemble == RANDOM_SYMMETRY);
        assert(symmetry == -1);
        symmetry = Random::get_Rng().randfix<NUM_SYMMETRIES>();
#ifdef USE_OPENCL_SELFCHECK
        // Both implementations are available, self-check the OpenCL driver by
        // running both with a probability of 1/2000.
        // selfcheck is done here because this is the only place NN
        // evaluation is done on actual gameplay.
        if (m_forward_cpu != nullptr
            && Random::get_Rng().randfix<SELFCHECK_PROBABILITY>() == 0) {
            auto result_ref = get_output_internal(state, rand_sym, true);
            compare_net_outputs(result, result_ref);
        }
#endif
    }
    m_forward->forward0(gnum, i, gather_features(state, symmetry), state->get_to_move(), symmetry, result);
}

Network::Netresult Network::get_output(
    const GameState* const state, const Ensemble ensemble, const int symmetry,
    const bool read_cache, const bool write_cache, const bool force_selfcheck) {
    Netresult result;
    if (state->board.get_boardsize() != BOARD_SIZE) {
        return result;
    }

<<<<<<< HEAD
    /*
    if (!skip_cache) {
=======
    if (read_cache) {
>>>>>>> 888156f3
        // See if we already have this in the cache.
        if (probe_cache(state, result)) {
            return result;
        }
    }
    */

    if (ensemble == DIRECT) {
        assert(symmetry >= 0 && symmetry < NUM_SYMMETRIES);
        result = get_output_internal(state, symmetry);
    } else if (ensemble == AVERAGE) {
        for (auto sym = 0; sym < NUM_SYMMETRIES; ++sym) {
            auto tmpresult = get_output_internal(state, sym);
            result.winrate +=
                tmpresult.winrate / static_cast<float>(NUM_SYMMETRIES);
            result.policy_pass +=
                tmpresult.policy_pass / static_cast<float>(NUM_SYMMETRIES);

            for (auto idx = size_t{0}; idx < NUM_INTERSECTIONS; idx++) {
                result.policy[idx] +=
                    tmpresult.policy[idx] / static_cast<float>(NUM_SYMMETRIES);
            }
        }
    } else {
        assert(ensemble == RANDOM_SYMMETRY);
        assert(symmetry == -1);
        const auto rand_sym = Random::get_Rng().randfix<NUM_SYMMETRIES>();
        result = get_output_internal(state, rand_sym);
#ifdef USE_OPENCL_SELFCHECK
        // Both implementations are available, self-check the OpenCL driver by
        // running both with a probability of 1/2000.
        // selfcheck is done here because this is the only place NN
        // evaluation is done on actual gameplay.
        if (m_forward_cpu != nullptr
            && (force_selfcheck || Random::get_Rng().randfix<SELFCHECK_PROBABILITY>() == 0)
        ) {
            auto result_ref = get_output_internal(state, rand_sym, true);
            compare_net_outputs(result, result_ref);
        }
#else
        (void)force_selfcheck;
#endif
    }

    // v2 format (ELF Open Go) returns black value, not stm
    if (m_value_head_not_stm) {
        if (state->board.get_to_move() == FastBoard::WHITE) {
            result.winrate = 1.0f - result.winrate;
        }
    }

<<<<<<< HEAD
    // Insert result into cache.
    // m_nncache.insert(state->board.get_hash(), result);
=======
    if (write_cache) {
        // Insert result into cache.
        m_nncache.insert(state->board.get_hash(), result);
    }
>>>>>>> 888156f3

    return result;
}

void Network::process_output(
    std::vector<float>& policy_data,
    std::vector<float>& value_data,
    const int tomove,
    const int symmetry,
    Netresult_ptr result) {
    // Get the moves
    batchnorm<NUM_INTERSECTIONS>(OUTPUTS_POLICY, policy_data,
        m_bn_pol_w1.data(), m_bn_pol_w2.data());
    const auto policy_out =
        innerproduct<OUTPUTS_POLICY * NUM_INTERSECTIONS, POTENTIAL_MOVES, false>(
            policy_data, m_ip_pol_w, m_ip_pol_b);
    const auto outputs = softmax(policy_out, cfg_softmax_temp);

    // Now get the value
    batchnorm<NUM_INTERSECTIONS>(OUTPUTS_VALUE, value_data,
        m_bn_val_w1.data(), m_bn_val_w2.data());
    const auto winrate_data =
        innerproduct<OUTPUTS_VALUE * NUM_INTERSECTIONS, VALUE_LAYER, true>(
            value_data, m_ip1_val_w, m_ip1_val_b);
    const auto winrate_out =
        innerproduct<VALUE_LAYER, 1, false>(winrate_data, m_ip2_val_w, m_ip2_val_b);

    // Map TanH output range [-1..1] to [0..1] range
    auto winrate = (1.0f + std::tanh(winrate_out[0])) / 2.0f;

    for (auto idx = size_t{ 0 }; idx < NUM_INTERSECTIONS; idx++) {
        const auto sym_idx = symmetry_nn_idx_table[symmetry][idx];
        result->result.policy[sym_idx] = outputs[idx];
    }

    // v2 format (ELF Open Go) returns black value, not stm
    if (m_value_head_not_stm) {
        if (tomove == FastBoard::WHITE) {
            winrate = 1.0f - winrate;
        }
    }

    result->result.policy_pass = outputs[NUM_INTERSECTIONS];
    result->result.winrate = winrate;
    while (result->ready.test_and_set());
    auto obligations = std::move(result->backup_obligations);
    for (auto& bd : obligations) {
        m_search->backup(bd, result);
    }
#ifdef ACCUM_DEBUG
    --(m_search->pending_netresults);
    m_search->min_pending_netresults = std::min(m_search->min_pending_netresults.load(),
                                                m_search->pending_netresults.load());
#endif
}

Network::Netresult Network::get_output_internal(
    const GameState* const state, const int symmetry, bool selfcheck) {
    assert(symmetry >= 0 && symmetry < NUM_SYMMETRIES);
    constexpr auto width = BOARD_SIZE;
    constexpr auto height = BOARD_SIZE;

    const auto input_data = gather_features(state, symmetry);
    std::vector<float> policy_data(OUTPUTS_POLICY * width * height);
    std::vector<float> value_data(OUTPUTS_VALUE * width * height);
#ifdef USE_OPENCL_SELFCHECK
    if (selfcheck) {
        m_forward_cpu->forward(input_data, policy_data, value_data);
    } else {
        m_forward->forward(input_data, policy_data, value_data);
    }
#else
    m_forward->forward(input_data, policy_data, value_data);
    (void) selfcheck;
#endif

    // Get the moves
    batchnorm<NUM_INTERSECTIONS>(OUTPUTS_POLICY, policy_data,
        m_bn_pol_w1.data(), m_bn_pol_w2.data());
    const auto policy_out =
        innerproduct<OUTPUTS_POLICY * NUM_INTERSECTIONS, POTENTIAL_MOVES, false>(
            policy_data, m_ip_pol_w, m_ip_pol_b);
    const auto outputs = softmax(policy_out, cfg_softmax_temp);

    // Now get the value
    batchnorm<NUM_INTERSECTIONS>(OUTPUTS_VALUE, value_data,
        m_bn_val_w1.data(), m_bn_val_w2.data());
    const auto winrate_data =
        innerproduct<OUTPUTS_VALUE * NUM_INTERSECTIONS, VALUE_LAYER, true>(
            value_data, m_ip1_val_w, m_ip1_val_b);
    const auto winrate_out =
        innerproduct<VALUE_LAYER, 1, false>(winrate_data, m_ip2_val_w, m_ip2_val_b);

    // Map TanH output range [-1..1] to [0..1] range
    const auto winrate = (1.0f + std::tanh(winrate_out[0])) / 2.0f;

    Netresult result;

    for (auto idx = size_t{0}; idx < NUM_INTERSECTIONS; idx++) {
        const auto sym_idx = symmetry_nn_idx_table[symmetry][idx];
        result.policy[sym_idx] = outputs[idx];
    }

    result.policy_pass = outputs[NUM_INTERSECTIONS];
    result.winrate = winrate;

    return result;
}

void Network::show_heatmap(const FastState* const state,
                           const Netresult& result,
                           const bool topmoves) {
    std::vector<std::string> display_map;
    std::string line;

    for (unsigned int y = 0; y < BOARD_SIZE; y++) {
        for (unsigned int x = 0; x < BOARD_SIZE; x++) {
            auto policy = 0;
            const auto vertex = state->board.get_vertex(x, y);
            if (state->board.get_state(vertex) == FastBoard::EMPTY) {
                policy = result.policy[y * BOARD_SIZE + x] * 1000;
            }

            line += boost::str(boost::format("%3d ") % policy);
        }

        display_map.push_back(line);
        line.clear();
    }

    for (int i = display_map.size() - 1; i >= 0; --i) {
        myprintf("%s\n", display_map[i].c_str());
    }
    const auto pass_policy = int(result.policy_pass * 1000);
    myprintf("pass: %d\n", pass_policy);
    myprintf("winrate: %f\n", result.winrate);

    if (topmoves) {
        std::vector<Network::PolicyVertexPair> moves;
        for (auto i=0; i < NUM_INTERSECTIONS; i++) {
            const auto x = i % BOARD_SIZE;
            const auto y = i / BOARD_SIZE;
            const auto vertex = state->board.get_vertex(x, y);
            if (state->board.get_state(vertex) == FastBoard::EMPTY) {
                moves.emplace_back(result.policy[i], vertex);
            }
        }
        moves.emplace_back(result.policy_pass, FastBoard::PASS);

        std::stable_sort(rbegin(moves), rend(moves));

        auto cum = 0.0f;
        for (const auto& move : moves) {
            if (cum > 0.85f || move.first < 0.01f) break;
            myprintf("%1.3f (%s)\n",
                    move.first,
                    state->board.move_to_text(move.second).c_str());
            cum += move.first;
        }
    }
}

void Network::fill_input_plane_pair(const FullBoard& board,
                                    std::vector<float>::iterator black,
                                    std::vector<float>::iterator white,
                                    const int symmetry) {
    for (auto idx = 0; idx < NUM_INTERSECTIONS; idx++) {
        const auto sym_idx = symmetry_nn_idx_table[symmetry][idx];
        const auto x = sym_idx % BOARD_SIZE;
        const auto y = sym_idx / BOARD_SIZE;
        const auto color = board.get_state(x, y);
        if (color == FastBoard::BLACK) {
            black[idx] = float(true);
        } else if (color == FastBoard::WHITE) {
            white[idx] = float(true);
        }
    }
}

std::vector<float> Network::gather_features(const GameState* const state,
                                            const int symmetry) {
    assert(symmetry >= 0 && symmetry < NUM_SYMMETRIES);
    auto input_data = std::vector<float>(INPUT_CHANNELS * NUM_INTERSECTIONS);

    const auto to_move = state->get_to_move();
    const auto blacks_move = to_move == FastBoard::BLACK;

    const auto black_it = blacks_move ?
                          begin(input_data) :
                          begin(input_data) + INPUT_MOVES * NUM_INTERSECTIONS;
    const auto white_it = blacks_move ?
                          begin(input_data) + INPUT_MOVES * NUM_INTERSECTIONS :
                          begin(input_data);
    const auto to_move_it = blacks_move ?
        begin(input_data) + 2 * INPUT_MOVES * NUM_INTERSECTIONS :
        begin(input_data) + (2 * INPUT_MOVES + 1) * NUM_INTERSECTIONS;

    const auto moves = std::min<size_t>(state->get_movenum() + 1, INPUT_MOVES);
    // Go back in time, fill history boards
    for (auto h = size_t{0}; h < moves; h++) {
        // collect white, black occupation planes
        fill_input_plane_pair(state->get_past_board(h),
                              black_it + h * NUM_INTERSECTIONS,
                              white_it + h * NUM_INTERSECTIONS,
                              symmetry);
    }

    std::fill(to_move_it, to_move_it + NUM_INTERSECTIONS, float(true));

    return input_data;
}

std::pair<int, int> Network::get_symmetry(const std::pair<int, int>& vertex,
                                          const int symmetry,
                                          const int board_size) {
    auto x = vertex.first;
    auto y = vertex.second;
    assert(x >= 0 && x < board_size);
    assert(y >= 0 && y < board_size);
    assert(symmetry >= 0 && symmetry < NUM_SYMMETRIES);

    if ((symmetry & 4) != 0) {
        std::swap(x, y);
    }

    if ((symmetry & 2) != 0) {
        x = board_size - x - 1;
    }

    if ((symmetry & 1) != 0) {
        y = board_size - y - 1;
    }

    assert(x >= 0 && x < board_size);
    assert(y >= 0 && y < board_size);
    assert(symmetry != IDENTITY_SYMMETRY || vertex == std::make_pair(x, y));
    return {x, y};
}

size_t Network::get_estimated_size() {
    if (estimated_size != 0) {
        return estimated_size;
    }
    auto result = size_t{0};

    const auto lambda_vector_size =  [](const std::vector<std::vector<float>> &v) {
        auto result = size_t{0};
        for (auto it = begin(v); it != end(v); ++it) {
            result += it->size() * sizeof(float);
        }
        return result;
    };

    result += lambda_vector_size(m_fwd_weights->m_conv_weights);
    result += lambda_vector_size(m_fwd_weights->m_conv_biases);
    result += lambda_vector_size(m_fwd_weights->m_batchnorm_means);
    result += lambda_vector_size(m_fwd_weights->m_batchnorm_stddevs);

    result += m_fwd_weights->m_conv_pol_w.size() * sizeof(float);
    result += m_fwd_weights->m_conv_pol_b.size() * sizeof(float);

    // Policy head
    result += OUTPUTS_POLICY * sizeof(float); // m_bn_pol_w1
    result += OUTPUTS_POLICY * sizeof(float); // m_bn_pol_w2
    result += OUTPUTS_POLICY * NUM_INTERSECTIONS
                             * POTENTIAL_MOVES * sizeof(float); //m_ip_pol_w
    result += POTENTIAL_MOVES * sizeof(float); // m_ip_pol_b

    // Value head
    result += m_fwd_weights->m_conv_val_w.size() * sizeof(float);
    result += m_fwd_weights->m_conv_val_b.size() * sizeof(float);
    result += OUTPUTS_VALUE * sizeof(float); // m_bn_val_w1
    result += OUTPUTS_VALUE * sizeof(float); // m_bn_val_w2

    result += OUTPUTS_VALUE * NUM_INTERSECTIONS
                            * VALUE_LAYER * sizeof(float); // m_ip1_val_w
    result += VALUE_LAYER * sizeof(float);  // m_ip1_val_b

    result += VALUE_LAYER * sizeof(float); // m_ip2_val_w
    result += sizeof(float); // m_ip2_val_b
    return estimated_size = result;
}

size_t Network::get_estimated_cache_size() {
    return m_nncache.get_estimated_size();
}

void Network::nncache_resize(int max_count) {
    return m_nncache.resize(max_count);
}

void Network::nncache_clear() {
    m_nncache.clear();
}<|MERGE_RESOLUTION|>--- conflicted
+++ resolved
@@ -839,18 +839,13 @@
         return result;
     }
 
-<<<<<<< HEAD
-    /*
-    if (!skip_cache) {
-=======
-    if (read_cache) {
->>>>>>> 888156f3
+
+    /*if (read_cache) {
         // See if we already have this in the cache.
         if (probe_cache(state, result)) {
             return result;
         }
-    }
-    */
+    }*/
 
     if (ensemble == DIRECT) {
         assert(symmetry >= 0 && symmetry < NUM_SYMMETRIES);
@@ -896,15 +891,10 @@
         }
     }
 
-<<<<<<< HEAD
-    // Insert result into cache.
-    // m_nncache.insert(state->board.get_hash(), result);
-=======
-    if (write_cache) {
+    /*if (write_cache) {
         // Insert result into cache.
         m_nncache.insert(state->board.get_hash(), result);
-    }
->>>>>>> 888156f3
+    }*/
 
     return result;
 }
