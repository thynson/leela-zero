--- conflicted
+++ resolved
@@ -76,10 +76,10 @@
     using Netresult = NNCache::Netresult;
 
     Netresult get_output(const GameState* const state,
-<<<<<<< HEAD
         const Ensemble ensemble,
         const int symmetry = -1,
-        const bool skip_cache = false,
+        const bool read_cache = true,
+        const bool write_cache = true,
         const bool force_selfcheck = false);
     void get_output0(
         int gnum, int i,
@@ -87,13 +87,6 @@
         const Ensemble ensemble,
         int symmetry = -1,
         const bool skip_cache = false);
-=======
-                         const Ensemble ensemble,
-                         const int symmetry = -1,
-                         const bool read_cache = true,
-                         const bool write_cache = true,
-                         const bool force_selfcheck = false);
->>>>>>> 888156f3
 
     static constexpr auto INPUT_MOVES = 8;
     static constexpr auto INPUT_CHANNELS = 2 * INPUT_MOVES + 2;
