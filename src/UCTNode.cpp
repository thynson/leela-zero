--- conflicted
+++ resolved
@@ -331,18 +331,7 @@
         auto puct = cfg_puct * psa * (numerator / denom);
         auto actual_puct = cfg_puct * psa * (numerator / actual_denom);
         auto value = winrate + puct;
-<<<<<<< HEAD
         auto actual_value = actual_winrate + actual_puct;
-        /*
-=======
-        auto actual_value = actual_winrate + puct;
-        
->>>>>>> bf950425
-        if (child.is_inflated() && child->m_expand_state.load() == ExpandState::EXPANDING) {
-            // Someone else is expanding this node, never select it
-            // if we can avoid so, because we'd block on it.
-            value = -1.0f - cfg_fpu_reduction;
-        }
         
         if (actual_value > best_actual_value) {
             best_actual_value = actual_value;
