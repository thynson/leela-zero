/*
    This file is part of Leela Zero.
    Copyright (C) 2017-2019 Gian-Carlo Pascutto and contributors

    Leela Zero is free software: you can redistribute it and/or modify
    it under the terms of the GNU General Public License as published by
    the Free Software Foundation, either version 3 of the License, or
    (at your option) any later version.

    Leela Zero is distributed in the hope that it will be useful,
    but WITHOUT ANY WARRANTY; without even the implied warranty of
    MERCHANTABILITY or FITNESS FOR A PARTICULAR PURPOSE.  See the
    GNU General Public License for more details.

    You should have received a copy of the GNU General Public License
    along with Leela Zero.  If not, see <http://www.gnu.org/licenses/>.

    Additional permission under GNU GPL version 3 section 7

    If you modify this Program, or any covered work, by linking or
    combining it with NVIDIA Corporation's libraries from the
    NVIDIA CUDA Toolkit and/or the NVIDIA CUDA Deep Neural
    Network library and/or the NVIDIA TensorRT inference library
    (or a modified version of those libraries), containing parts covered
    by the terms of the respective license agreement, the licensors of
    this Program grant you additional permission to convey the resulting
    work.
*/

#include "config.h"

#include <cstdint>
#include <algorithm>
#include <boost/filesystem.hpp>
#include <boost/format.hpp>
#include <boost/program_options.hpp>
#include <cstdio>
#include <cstdlib>
#include <iostream>
#include <memory>
#include <string>
#include <vector>

#include "GTP.h"
#include "GameState.h"
#include "Network.h"
#include "NNCache.h"
#include "Random.h"
#include "ThreadPool.h"
#include "Utils.h"
#include "Zobrist.h"

using namespace Utils;

static void license_blurb() {
    printf(
        "Leela Zero %s  Copyright (C) 2017-2019  Gian-Carlo Pascutto and contributors\n"
        "This program comes with ABSOLUTELY NO WARRANTY.\n"
        "This is free software, and you are welcome to redistribute it\n"
        "under certain conditions; see the COPYING file for details.\n\n",
        PROGRAM_VERSION);
}

static void calculate_thread_count_cpu(boost::program_options::variables_map & vm) {
<<<<<<< HEAD
    // if we are CPU-based, there is no point using more than the number of CPUs
    auto cfg_max_threads = std::min(SMP::get_num_cpus(), MAX_CPUS);

    if (vm.count("threads")) {
        auto num_threads = vm["threads"].as<int>();
=======
    // If we are CPU-based, there is no point using more than the number of CPUs/
    auto cfg_max_threads = std::min(SMP::get_num_cpus(), size_t{MAX_CPUS});

    if (vm.count("threads")) {
        auto num_threads = vm["threads"].as<unsigned int>();
>>>>>>> efa3486a
        if (num_threads > cfg_max_threads) {
            myprintf("Clamping threads to maximum = %d\n", cfg_max_threads);
            num_threads = cfg_max_threads;
        }
        cfg_num_threads = num_threads;
    } else {
        cfg_num_threads = cfg_max_threads;
    }
}

#ifdef USE_OPENCL
static void calculate_thread_count_gpu(boost::program_options::variables_map & vm) {
<<<<<<< HEAD
    auto cfg_max_threads = MAX_CPUS;
    /*
    // Default thread count : GPU case
    // 1) if no args are given, use batch size of 5 and thread count of (batch size) * (number of gpus)
    // 2) if number of threads are given, use batch size of (thread count) / (number of gpus)
    // 3) if number of batches are given, use thread count of (batch size) * (number of gpus)
    auto gpu_count = static_cast<int>(cfg_gpus.size());
=======
    auto cfg_max_threads = size_t{MAX_CPUS};

    // Default thread count : GPU case
    // 1) if no args are given, use batch size of 5 and thread count of (batch size) * (number of gpus) * 2
    // 2) if number of threads are given, use batch size of (thread count) / (number of gpus) / 2
    // 3) if number of batches are given, use thread count of (batch size) * (number of gpus) * 2
    auto gpu_count = cfg_gpus.size();
>>>>>>> efa3486a
    if (gpu_count == 0) {
        // size of zero if autodetect GPU : default to 1
        gpu_count = 1;
    }
<<<<<<< HEAD
    */
    if (vm.count("threads")) {
        auto num_threads = vm["threads"].as<int>();
=======

    if (vm.count("threads")) {
        auto num_threads = vm["threads"].as<unsigned int>();
>>>>>>> efa3486a
        if (num_threads > cfg_max_threads) {
            myprintf("Clamping threads to maximum = %d\n", cfg_max_threads);
            num_threads = cfg_max_threads;
        }
        cfg_num_threads = num_threads;
<<<<<<< HEAD
    }
    if (vm.count("batchsize")) {
        cfg_batch_size = vm["batchsize"].as<std::vector<int>>();
    }
=======

        if (vm.count("batchsize")) {
            cfg_batch_size = vm["batchsize"].as<unsigned int>();
        } else {
            cfg_batch_size = (cfg_num_threads + (gpu_count * 2) - 1) / (gpu_count * 2);

            // no idea why somebody wants to use threads less than the number of GPUs
            // but should at least prevent crashing
            if (cfg_batch_size == 0) {
                cfg_batch_size = 1;
            }
        }
    } else {
        if (vm.count("batchsize")) {
            cfg_batch_size = vm["batchsize"].as<unsigned int>();
        } else {
            cfg_batch_size = 5;
        }

        cfg_num_threads = std::min(cfg_max_threads, cfg_batch_size * gpu_count * 2);
    }

    if (cfg_num_threads < cfg_batch_size) {
        printf("Number of threads = %d must be larger than batch size = %d\n", cfg_num_threads, cfg_batch_size);
        exit(EXIT_FAILURE);
    }


>>>>>>> efa3486a
}
#endif

static void parse_commandline(int argc, char *argv[]) {
    namespace po = boost::program_options;
    // Declare the supported options.
    po::options_description gen_desc("Generic options");
    gen_desc.add_options()
        ("help,h", "Show commandline options.")
        ("gtp,g", "Enable GTP mode.")
<<<<<<< HEAD
        ("threads,t", po::value<int>(),
                      "Number of threads to use.  Defaults to max number of threads on system.")
=======
        ("threads,t", po::value<unsigned int>(),
                      "Number of threads to use.")
>>>>>>> efa3486a
        ("playouts,p", po::value<int>(),
                       "Weaken engine by limiting the number of playouts. "
                       "Requires --noponder.")
        ("visits,v", po::value<int>(),
                     "Weaken engine by limiting the number of visits.")
        ("lagbuffer,b", po::value<int>()->default_value(cfg_lagbuffer_cs),
                        "Safety margin for time usage in centiseconds.")
        ("resignpct,r", po::value<int>()->default_value(cfg_resignpct),
                        "Resign when winrate is less than x%.\n"
                        "-1 uses 10% but scales for handicap.")
        ("weights,w", po::value<std::string>()->default_value(cfg_weightsfile), "File with network weights.")
        ("logfile,l", po::value<std::string>(), "File to log input/output to.")
        ("quiet,q", "Disable all diagnostic output.")
        ("timemanage", po::value<std::string>()->default_value("auto"),
                       "[auto|on|off|fast|no_pruning] Enable time management features.\n"
                       "auto = no_pruning when using -n, otherwise on.\n"
                       "on = Cut off search when the best move can't change"
                       ", but use full time if moving faster doesn't save time.\n"
                       "fast = Same as on but always plays faster.\n"
                       "no_pruning = For self play training use.\n")
        ("noponder", "Disable thinking on opponent's time.")
        ("benchmark", "Test network and exit. Default args:\n-v3200 --noponder "
                      "-m0 -t1 -s1.")
#ifndef USE_CPU_ONLY
        ("cpu-only", "Use CPU-only implementation and do not use OpenCL device(s).")
#endif
        ("disable-frac-backup", "Disable fractional backup feature.")
        ("no-vl-in-parentvisits", "No virtual loss in sum of children's visits.")
        ("uct-temp", po::value<float>(), "")
        ;
#ifdef USE_OPENCL
    po::options_description gpu_desc("OpenCL device options");
    gpu_desc.add_options()
        ("gpu",  po::value<std::vector<int>>(),
                "ID of the OpenCL device(s) to use (disables autodetection).")
        ("worker", po::value<std::vector<int>>(), "")
        ("full-tuner", "Try harder to find an optimal OpenCL tuning.")
        ("tune-only", "Tune OpenCL only and then exit.")
<<<<<<< HEAD
        ("batchsize", po::value<std::vector<int>>(), "Max batch size. Default is the number of threads divided by the number of GPUs")
=======
        ("batchsize", po::value<unsigned int>(), "Max batch size. Default is the number of threads divided by (2 * number of OpenCL devices).")
>>>>>>> efa3486a
#ifdef USE_HALF
        ("precision", po::value<std::string>(),
            "Floating-point precision (single/half/auto).\n"
            "Default is to auto which automatically determines which one to use.")
#endif
        ;
#endif
    po::options_description selfplay_desc("Self-play options");
    selfplay_desc.add_options()
        ("noise,n", "Enable policy network randomization.")
        ("seed,s", po::value<std::uint64_t>(),
                   "Random number generation seed.")
        ("dumbpass,d", "Don't use heuristics for smarter passing.")
        ("randomcnt,m", po::value<int>()->default_value(cfg_random_cnt),
                        "Play more randomly the first x moves.")
        ("randomvisits",
            po::value<int>()->default_value(cfg_random_min_visits),
            "Don't play random moves if they have <= x visits.")
        ("randomtemp",
            po::value<float>()->default_value(cfg_random_temp),
            "Temperature to use for random move selection.")
        ;
#ifdef USE_TUNER
    po::options_description tuner_desc("Tuning options");
    tuner_desc.add_options()
        ("puct", po::value<float>())
        ("logpuct", po::value<float>())
        ("logconst", po::value<float>())
        ("softmax_temp", po::value<float>())
        ("fpu_reduction", po::value<float>())
        ;
#endif
    // These won't be shown, we use them to catch incorrect usage of the
    // command line.
    po::options_description h_desc("Hidden options");
    h_desc.add_options()
        ("arguments", po::value<std::vector<std::string>>());
    po::options_description visible;
    visible.add(gen_desc)
#ifdef USE_OPENCL
       .add(gpu_desc)
#endif
       .add(selfplay_desc)
#ifdef USE_TUNER
       .add(tuner_desc);
#else
        ;
#endif
    // Parse both the above, we will check if any of the latter are present.
    po::options_description all;
    all.add(visible).add(h_desc);
    po::positional_options_description p_desc;
    p_desc.add("arguments", -1);
    po::variables_map vm;
    try {
        po::store(po::command_line_parser(argc, argv)
                  .options(all).positional(p_desc).run(), vm);
        po::notify(vm);
    }  catch(const boost::program_options::error& e) {
        printf("ERROR: %s\n", e.what());
        license_blurb();
        std::cout << visible << std::endl;
        exit(EXIT_FAILURE);
    }

    // Handle commandline options
    if (vm.count("help") || vm.count("arguments")) {
        auto ev = EXIT_SUCCESS;
        // The user specified an argument. We don't accept any, so explain
        // our usage.
        if (vm.count("arguments")) {
            for (auto& arg : vm["arguments"].as<std::vector<std::string>>()) {
                std::cout << "Unrecognized argument: " << arg << std::endl;
            }
            ev = EXIT_FAILURE;
        }
        license_blurb();
        std::cout << visible << std::endl;
        exit(ev);
    }

    if (vm.count("quiet")) {
        cfg_quiet = true;
    }

    if (vm.count("benchmark")) {
        cfg_quiet = true;  // Set this early to avoid unnecessary output.
    }

    if (vm.count("disable-frac-backup")) {
        cfg_frac_backup = false;
    }

    if (vm.count("no-vl-in-parentvisits")) {
        cfg_vl_in_parentvisits = false;
    }

    if (vm.count("uct-temp")) {
        cfg_uct_temp = vm["uct-temp"].as<float>();
    }

#ifdef USE_TUNER
    if (vm.count("puct")) {
        cfg_puct = vm["puct"].as<float>();
    }
    if (vm.count("logpuct")) {
        cfg_logpuct = vm["logpuct"].as<float>();
    }
    if (vm.count("logconst")) {
        cfg_logconst = vm["logconst"].as<float>();
    }
    if (vm.count("softmax_temp")) {
        cfg_softmax_temp = vm["softmax_temp"].as<float>();
    }
    if (vm.count("fpu_reduction")) {
        cfg_fpu_reduction = vm["fpu_reduction"].as<float>();
    }
#endif

    if (vm.count("logfile")) {
        cfg_logfile = vm["logfile"].as<std::string>();
        myprintf("Logging to %s.\n", cfg_logfile.c_str());
        cfg_logfile_handle = fopen(cfg_logfile.c_str(), "a");
    }

    cfg_weightsfile = vm["weights"].as<std::string>();
    if (vm["weights"].defaulted() && !boost::filesystem::exists(cfg_weightsfile)) {
        printf("A network weights file is required to use the program.\n");
        printf("By default, Leela Zero looks for it in %s.\n", cfg_weightsfile.c_str());
        exit(EXIT_FAILURE);
    }

    if (vm.count("gtp")) {
        cfg_gtp_mode = true;
    }

#ifdef USE_OPENCL
    // If we will be GPU limited, the optimal number of threads varies quite differently
    // due to the batching behavior - we need threads that are sufficient enough to flood
    // all the GPUs.
#else
#endif


#ifdef USE_OPENCL
    if (vm.count("gpu")) {
<<<<<<< HEAD
        cfg_gpus = vm["gpu"].as<std::vector<int>>();
    }

    if (vm.count("worker")) {
        cfg_workers = vm["worker"].as<std::vector<int>>();
=======
        cfg_gpus = vm["gpu"].as<std::vector<int> >();
>>>>>>> efa3486a
    }

    if (vm.count("full-tuner")) {
        cfg_sgemm_exhaustive = true;

        // --full-tuner auto-implies --tune-only.  The full tuner is so slow
        // that nobody will wait for it to finish befure running a game.
        // This simply prevents some edge cases from confusing other people.
        cfg_tune_only = true;
    }

    if (vm.count("tune-only")) {
        cfg_tune_only = true;
    }
#ifdef USE_HALF
    if (vm.count("precision")) {
        auto precision = vm["precision"].as<std::string>();
        if ("single" == precision) {
            cfg_precision = precision_t::SINGLE;
        } else if ("half" == precision) {
            cfg_precision = precision_t::HALF;
        } else if ("auto" == precision) {
            cfg_precision = precision_t::AUTO;
        } else {
            printf("Unexpected option for --precision, expecting single/half/auto\n");
            exit(EXIT_FAILURE);
        }
    }
    if (cfg_precision == precision_t::AUTO) {
        // Auto precision is not supported for full tuner cases.
        if (cfg_sgemm_exhaustive) {
            printf("Automatic precision not supported when doing exhaustive tuning\n");
            printf("Please add '--precision single' or '--precision half'\n");
            exit(EXIT_FAILURE);
        }
    }
#endif
<<<<<<< HEAD
=======
    if (vm.count("cpu-only")) {
        cfg_cpu_only = true;
    }
>>>>>>> efa3486a
#else
    cfg_cpu_only = true;
#endif
    if (vm.count("cpu-only")) {
        cfg_cpu_only = true;
    }

    if (cfg_cpu_only) {
        calculate_thread_count_cpu(vm);
    } else {
#ifdef USE_OPENCL
        calculate_thread_count_gpu(vm);
#endif
    }
    myprintf("Using %d thread(s).\n", cfg_num_threads);

    if (vm.count("seed")) {
        cfg_rng_seed = vm["seed"].as<std::uint64_t>();
        if (cfg_num_threads > 1) {
            myprintf("Seed specified but multiple threads enabled.\n");
            myprintf("Games will likely not be reproducible.\n");
        }
    }
    myprintf("RNG seed: %llu\n", cfg_rng_seed);

    if (vm.count("noponder")) {
        cfg_allow_pondering = false;
    }

    if (vm.count("noise")) {
        cfg_noise = true;
    }

    if (vm.count("dumbpass")) {
        cfg_dumbpass = true;
    }

    if (vm.count("playouts")) {
        cfg_max_playouts = vm["playouts"].as<int>();
        if (!vm.count("noponder")) {
            printf("Nonsensical options: Playouts are restricted but "
                   "thinking on the opponent's time is still allowed. "
                   "Add --noponder if you want a weakened engine.\n");
            exit(EXIT_FAILURE);
        }

        // 0 may be specified to mean "no limit"
        if (cfg_max_playouts == 0) {
            cfg_max_playouts = UCTSearch::UNLIMITED_PLAYOUTS;
        }
    }

    if (vm.count("visits")) {
        cfg_max_visits = vm["visits"].as<int>();

        // 0 may be specified to mean "no limit"
        if (cfg_max_visits == 0) {
            cfg_max_visits = UCTSearch::UNLIMITED_PLAYOUTS;
        }
    }

    if (vm.count("resignpct")) {
        cfg_resignpct = vm["resignpct"].as<int>();
    }

    if (vm.count("randomcnt")) {
        cfg_random_cnt = vm["randomcnt"].as<int>();
    }

    if (vm.count("randomvisits")) {
        cfg_random_min_visits = vm["randomvisits"].as<int>();
    }

    if (vm.count("randomtemp")) {
        cfg_random_temp = vm["randomtemp"].as<float>();
    }

    if (vm.count("timemanage")) {
        auto tm = vm["timemanage"].as<std::string>();
        if (tm == "auto") {
            cfg_timemanage = TimeManagement::AUTO;
        } else if (tm == "on") {
            cfg_timemanage = TimeManagement::ON;
        } else if (tm == "off") {
            cfg_timemanage = TimeManagement::OFF;
        } else if (tm == "fast") {
            cfg_timemanage = TimeManagement::FAST;
        } else if (tm == "no_pruning") {
            cfg_timemanage = TimeManagement::NO_PRUNING;
        } else {
            printf("Invalid timemanage value.\n");
            exit(EXIT_FAILURE);
        }
    }
    if (cfg_timemanage == TimeManagement::AUTO) {
        cfg_timemanage =
            cfg_noise ? TimeManagement::NO_PRUNING : TimeManagement::ON;
    }

    if (vm.count("lagbuffer")) {
        int lagbuffer = vm["lagbuffer"].as<int>();
        if (lagbuffer != cfg_lagbuffer_cs) {
            myprintf("Using per-move time margin of %.2fs.\n",
                     lagbuffer/100.0f);
            cfg_lagbuffer_cs = lagbuffer;
        }
    }
    if (vm.count("benchmark")) {
        // These must be set later to override default arguments.
        cfg_allow_pondering = false;
        cfg_benchmark = true;
        cfg_noise = false;  // Not much of a benchmark if random was used.
        cfg_random_cnt = 0;
        cfg_rng_seed = 1;
        cfg_timemanage = TimeManagement::OFF;  // Reliable number of playouts.

        if (!vm.count("playouts") && !vm.count("visits")) {
            cfg_max_visits = 3200; // Default to self-play and match values.
        }
    }

    // Do not lower the expected eval for root moves that are likely not
    // the best if we have introduced noise there exactly to explore more.
    cfg_fpu_root_reduction = cfg_noise ? 0.0f : cfg_fpu_reduction;

    auto out = std::stringstream{};
    for (auto i = 1; i < argc; i++) {
        out << " " << argv[i];
    }
    if (!vm.count("seed")) {
        out << " --seed " << cfg_rng_seed;
    }
    cfg_options_str = out.str();
}

static void initialize_network() {
    auto network = std::make_unique<Network>();
    auto playouts = std::min(cfg_max_playouts, cfg_max_visits);
    network->initialize(playouts, cfg_weightsfile);

    GTP::initialize(std::move(network));
}

// Setup global objects after command line has been parsed
void init_global_objects() {
    thread_pool.initialize(1); // one thread just for tree destruction

    // Use deterministic random numbers for hashing
    auto rng = std::make_unique<Random>(5489);
    Zobrist::init_zobrist(*rng);

    // Initialize the main thread RNG.
    // Doing this here avoids mixing in the thread_id, which
    // improves reproducibility across platforms.
    Random::get_Rng().seedrandom(cfg_rng_seed);

    initialize_network();
}

void benchmark(GameState& game) {
    game.set_timecontrol(0, 1, 0, 0);  // Set infinite time.
    game.play_textmove("b", "r16");
    game.play_textmove("w", "d4");
    game.play_textmove("b", "c3");

    auto search = std::make_unique<UCTSearch>(game, *GTP::s_network);
    game.set_to_move(FastBoard::WHITE);
    search->think(FastBoard::WHITE);
}

int main(int argc, char *argv[]) {
    // Set up engine parameters
    GTP::setup_default_parameters();
    parse_commandline(argc, argv);

    // Disable IO buffering as much as possible
    std::cout.setf(std::ios::unitbuf);
    std::cerr.setf(std::ios::unitbuf);
    std::cin.setf(std::ios::unitbuf);

    setbuf(stdout, nullptr);
    setbuf(stderr, nullptr);
#ifndef _WIN32
    setbuf(stdin, nullptr);
#endif

    if (!cfg_gtp_mode && !cfg_benchmark) {
        license_blurb();
    }

    init_global_objects();

    auto maingame = std::make_unique<GameState>();

    /* set board limits */
    auto komi = 7.5f;
    maingame->init_game(BOARD_SIZE, komi);

    if (cfg_benchmark) {
        cfg_quiet = false;
        benchmark(*maingame);
        return 0;
    }

    for (;;) {
        if (!cfg_gtp_mode) {
            maingame->display_state();
            std::cout << "Leela: ";
        }

        auto input = std::string{};
        if (std::getline(std::cin, input)) {
            Utils::log_input(input);
            GTP::execute(*maingame, input);
        } else {
            // eof or other error
            std::cout << std::endl;
            break;
        }

        // Force a flush of the logfile
        if (cfg_logfile_handle) {
            fclose(cfg_logfile_handle);
            cfg_logfile_handle = fopen(cfg_logfile.c_str(), "a");
        }
    }

    return 0;
}<|MERGE_RESOLUTION|>--- conflicted
+++ resolved
@@ -62,19 +62,11 @@
 }
 
 static void calculate_thread_count_cpu(boost::program_options::variables_map & vm) {
-<<<<<<< HEAD
-    // if we are CPU-based, there is no point using more than the number of CPUs
-    auto cfg_max_threads = std::min(SMP::get_num_cpus(), MAX_CPUS);
-
-    if (vm.count("threads")) {
-        auto num_threads = vm["threads"].as<int>();
-=======
     // If we are CPU-based, there is no point using more than the number of CPUs/
     auto cfg_max_threads = std::min(SMP::get_num_cpus(), size_t{MAX_CPUS});
 
     if (vm.count("threads")) {
         auto num_threads = vm["threads"].as<unsigned int>();
->>>>>>> efa3486a
         if (num_threads > cfg_max_threads) {
             myprintf("Clamping threads to maximum = %d\n", cfg_max_threads);
             num_threads = cfg_max_threads;
@@ -87,48 +79,24 @@
 
 #ifdef USE_OPENCL
 static void calculate_thread_count_gpu(boost::program_options::variables_map & vm) {
-<<<<<<< HEAD
-    auto cfg_max_threads = MAX_CPUS;
-    /*
-    // Default thread count : GPU case
-    // 1) if no args are given, use batch size of 5 and thread count of (batch size) * (number of gpus)
-    // 2) if number of threads are given, use batch size of (thread count) / (number of gpus)
-    // 3) if number of batches are given, use thread count of (batch size) * (number of gpus)
-    auto gpu_count = static_cast<int>(cfg_gpus.size());
-=======
-    auto cfg_max_threads = size_t{MAX_CPUS};
+    /*auto cfg_max_threads = size_t{MAX_CPUS};
 
     // Default thread count : GPU case
     // 1) if no args are given, use batch size of 5 and thread count of (batch size) * (number of gpus) * 2
     // 2) if number of threads are given, use batch size of (thread count) / (number of gpus) / 2
     // 3) if number of batches are given, use thread count of (batch size) * (number of gpus) * 2
     auto gpu_count = cfg_gpus.size();
->>>>>>> efa3486a
     if (gpu_count == 0) {
         // size of zero if autodetect GPU : default to 1
         gpu_count = 1;
     }
-<<<<<<< HEAD
-    */
-    if (vm.count("threads")) {
-        auto num_threads = vm["threads"].as<int>();
-=======
-
     if (vm.count("threads")) {
         auto num_threads = vm["threads"].as<unsigned int>();
->>>>>>> efa3486a
         if (num_threads > cfg_max_threads) {
             myprintf("Clamping threads to maximum = %d\n", cfg_max_threads);
             num_threads = cfg_max_threads;
         }
         cfg_num_threads = num_threads;
-<<<<<<< HEAD
-    }
-    if (vm.count("batchsize")) {
-        cfg_batch_size = vm["batchsize"].as<std::vector<int>>();
-    }
-=======
-
         if (vm.count("batchsize")) {
             cfg_batch_size = vm["batchsize"].as<unsigned int>();
         } else {
@@ -153,10 +121,7 @@
     if (cfg_num_threads < cfg_batch_size) {
         printf("Number of threads = %d must be larger than batch size = %d\n", cfg_num_threads, cfg_batch_size);
         exit(EXIT_FAILURE);
-    }
-
-
->>>>>>> efa3486a
+    }*/
 }
 #endif
 
@@ -167,13 +132,8 @@
     gen_desc.add_options()
         ("help,h", "Show commandline options.")
         ("gtp,g", "Enable GTP mode.")
-<<<<<<< HEAD
-        ("threads,t", po::value<int>(),
-                      "Number of threads to use.  Defaults to max number of threads on system.")
-=======
         ("threads,t", po::value<unsigned int>(),
                       "Number of threads to use.")
->>>>>>> efa3486a
         ("playouts,p", po::value<int>(),
                        "Weaken engine by limiting the number of playouts. "
                        "Requires --noponder.")
@@ -212,11 +172,7 @@
         ("worker", po::value<std::vector<int>>(), "")
         ("full-tuner", "Try harder to find an optimal OpenCL tuning.")
         ("tune-only", "Tune OpenCL only and then exit.")
-<<<<<<< HEAD
-        ("batchsize", po::value<std::vector<int>>(), "Max batch size. Default is the number of threads divided by the number of GPUs")
-=======
-        ("batchsize", po::value<unsigned int>(), "Max batch size. Default is the number of threads divided by (2 * number of OpenCL devices).")
->>>>>>> efa3486a
+        ("batchsize", po::value<std::vector<int>>(), "Max batch size for each OpenCL device.")
 #ifdef USE_HALF
         ("precision", po::value<std::string>(),
             "Floating-point precision (single/half/auto).\n"
@@ -363,15 +319,11 @@
 
 #ifdef USE_OPENCL
     if (vm.count("gpu")) {
-<<<<<<< HEAD
         cfg_gpus = vm["gpu"].as<std::vector<int>>();
     }
 
     if (vm.count("worker")) {
         cfg_workers = vm["worker"].as<std::vector<int>>();
-=======
-        cfg_gpus = vm["gpu"].as<std::vector<int> >();
->>>>>>> efa3486a
     }
 
     if (vm.count("full-tuner")) {
@@ -409,12 +361,6 @@
         }
     }
 #endif
-<<<<<<< HEAD
-=======
-    if (vm.count("cpu-only")) {
-        cfg_cpu_only = true;
-    }
->>>>>>> efa3486a
 #else
     cfg_cpu_only = true;
 #endif
