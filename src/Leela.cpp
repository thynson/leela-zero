/*
    This file is part of Leela Zero.
    Copyright (C) 2017-2019 Gian-Carlo Pascutto and contributors

    Leela Zero is free software: you can redistribute it and/or modify
    it under the terms of the GNU General Public License as published by
    the Free Software Foundation, either version 3 of the License, or
    (at your option) any later version.

    Leela Zero is distributed in the hope that it will be useful,
    but WITHOUT ANY WARRANTY; without even the implied warranty of
    MERCHANTABILITY or FITNESS FOR A PARTICULAR PURPOSE.  See the
    GNU General Public License for more details.

    You should have received a copy of the GNU General Public License
    along with Leela Zero.  If not, see <http://www.gnu.org/licenses/>.

    Additional permission under GNU GPL version 3 section 7

    If you modify this Program, or any covered work, by linking or
    combining it with NVIDIA Corporation's libraries from the
    NVIDIA CUDA Toolkit and/or the NVIDIA CUDA Deep Neural
    Network library and/or the NVIDIA TensorRT inference library
    (or a modified version of those libraries), containing parts covered
    by the terms of the respective license agreement, the licensors of
    this Program grant you additional permission to convey the resulting
    work.
*/

#include "config.h"

#include <cstdint>
#include <algorithm>
#include <boost/filesystem.hpp>
#include <boost/format.hpp>
#include <boost/program_options.hpp>
#include <cstdio>
#include <cstdlib>
#include <iostream>
#include <memory>
#include <string>
#include <vector>

#include "GTP.h"
#include "GameState.h"
#include "Network.h"
#include "NNCache.h"
#include "Random.h"
#include "ThreadPool.h"
#include "Utils.h"
#include "Zobrist.h"

using namespace Utils;

static void license_blurb() {
    printf(
        "Leela Zero %s  Copyright (C) 2017-2019  Gian-Carlo Pascutto and contributors\n"
        "This program comes with ABSOLUTELY NO WARRANTY.\n"
        "This is free software, and you are welcome to redistribute it\n"
        "under certain conditions; see the COPYING file for details.\n\n",
        PROGRAM_VERSION);
}

static void calculate_thread_count_cpu(boost::program_options::variables_map & vm) {
    // if we are CPU-based, there is no point using more than the number of CPUs
    auto cfg_max_threads = std::min(SMP::get_num_cpus(), MAX_CPUS);

    if (vm.count("threads")) {
        auto num_threads = vm["threads"].as<int>();
        if (num_threads > cfg_max_threads) {
            myprintf("Clamping threads to maximum = %d\n", cfg_max_threads);
            num_threads = cfg_max_threads;
        }
        cfg_num_threads = num_threads;
    } else {
        cfg_num_threads = cfg_max_threads;
    }
}

#ifdef USE_OPENCL
static void calculate_thread_count_gpu(boost::program_options::variables_map & vm) {
    auto cfg_max_threads = MAX_CPUS;
    /*
    // Default thread count : GPU case
    // 1) if no args are given, use batch size of 5 and thread count of (batch size) * (number of gpus)
    // 2) if number of threads are given, use batch size of (thread count) / (number of gpus)
    // 3) if number of batches are given, use thread count of (batch size) * (number of gpus)
    auto gpu_count = static_cast<int>(cfg_gpus.size());
    if (gpu_count == 0) {
        // size of zero if autodetect GPU : default to 1
        gpu_count = 1;
    }
    */
    if (vm.count("threads")) {
        auto num_threads = vm["threads"].as<int>();
        if (num_threads > cfg_max_threads) {
            myprintf("Clamping threads to maximum = %d\n", cfg_max_threads);
            num_threads = cfg_max_threads;
        }
        cfg_num_threads = num_threads;
    }
    if (vm.count("batchsize")) {
        cfg_batch_size = vm["batchsize"].as<std::vector<int>>();
    }
}
#endif

static void parse_commandline(int argc, char *argv[]) {
    namespace po = boost::program_options;
    // Declare the supported options.
    po::options_description gen_desc("Generic options");
    gen_desc.add_options()
        ("help,h", "Show commandline options.")
        ("gtp,g", "Enable GTP mode.")
        ("threads,t", po::value<int>(),
                      "Number of threads to use.  Defaults to max number of threads on system.")
        ("playouts,p", po::value<int>(),
                       "Weaken engine by limiting the number of playouts. "
                       "Requires --noponder.")
        ("visits,v", po::value<int>(),
                     "Weaken engine by limiting the number of visits.")
        ("lagbuffer,b", po::value<int>()->default_value(cfg_lagbuffer_cs),
                        "Safety margin for time usage in centiseconds.")
        ("resignpct,r", po::value<int>()->default_value(cfg_resignpct),
                        "Resign when winrate is less than x%.\n"
                        "-1 uses 10% but scales for handicap.")
        ("weights,w", po::value<std::string>()->default_value(cfg_weightsfile), "File with network weights.")
        ("logfile,l", po::value<std::string>(), "File to log input/output to.")
        ("quiet,q", "Disable all diagnostic output.")
        ("timemanage", po::value<std::string>()->default_value("auto"),
                       "[auto|on|off|fast|no_pruning] Enable time management features.\n"
                       "auto = no_pruning when using -n, otherwise on.\n"
                       "on = Cut off search when the best move can't change"
                       ", but use full time if moving faster doesn't save time.\n"
                       "fast = Same as on but always plays faster.\n"
                       "no_pruning = For self play training use.\n")
        ("noponder", "Disable thinking on opponent's time.")
        ("benchmark", "Test network and exit. Default args:\n-v3200 --noponder "
                      "-m0 -t1 -s1.")
<<<<<<< HEAD
        ("cpu-only", "Use CPU-only implementation and do not use GPU.")
        ("disable-frac-backup", "Disable fractional backup feature.")
        ("no-vl-in-parentvisits", "No virtual loss in sum of children's visits.")
        ("uct-temp", po::value<float>(), "")
=======
#ifndef USE_CPU_ONLY
        ("cpu-only", "Use CPU-only implementation and do not use OpenCL device(s).")
#endif
>>>>>>> 294285a5
        ;
#ifdef USE_OPENCL
    po::options_description gpu_desc("OpenCL device options");
    gpu_desc.add_options()
        ("gpu",  po::value<std::vector<int>>(),
                "ID of the OpenCL device(s) to use (disables autodetection).")
        ("worker", po::value<std::vector<int>>(), "")
        ("full-tuner", "Try harder to find an optimal OpenCL tuning.")
        ("tune-only", "Tune OpenCL only and then exit.")
        ("batchsize", po::value<std::vector<int>>(), "Max batch size. Default is the number of threads divided by the number of GPUs")
#ifdef USE_HALF
        ("precision", po::value<std::string>(),
            "Floating-point precision (single/half/auto).\n"
            "Default is to auto which automatically determines which one to use.")
#endif
        ;
#endif
    po::options_description selfplay_desc("Self-play options");
    selfplay_desc.add_options()
        ("noise,n", "Enable policy network randomization.")
        ("seed,s", po::value<std::uint64_t>(),
                   "Random number generation seed.")
        ("dumbpass,d", "Don't use heuristics for smarter passing.")
        ("randomcnt,m", po::value<int>()->default_value(cfg_random_cnt),
                        "Play more randomly the first x moves.")
        ("randomvisits",
            po::value<int>()->default_value(cfg_random_min_visits),
            "Don't play random moves if they have <= x visits.")
        ("randomtemp",
            po::value<float>()->default_value(cfg_random_temp),
            "Temperature to use for random move selection.")
        ;
#ifdef USE_TUNER
    po::options_description tuner_desc("Tuning options");
    tuner_desc.add_options()
        ("puct", po::value<float>())
        ("logpuct", po::value<float>())
        ("logconst", po::value<float>())
        ("softmax_temp", po::value<float>())
        ("fpu_reduction", po::value<float>())
        ;
#endif
    // These won't be shown, we use them to catch incorrect usage of the
    // command line.
    po::options_description h_desc("Hidden options");
    h_desc.add_options()
        ("arguments", po::value<std::vector<std::string>>());
    po::options_description visible;
    visible.add(gen_desc)
#ifdef USE_OPENCL
       .add(gpu_desc)
#endif
       .add(selfplay_desc)
#ifdef USE_TUNER
       .add(tuner_desc);
#else
        ;
#endif
    // Parse both the above, we will check if any of the latter are present.
    po::options_description all;
    all.add(visible).add(h_desc);
    po::positional_options_description p_desc;
    p_desc.add("arguments", -1);
    po::variables_map vm;
    try {
        po::store(po::command_line_parser(argc, argv)
                  .options(all).positional(p_desc).run(), vm);
        po::notify(vm);
    }  catch(const boost::program_options::error& e) {
        printf("ERROR: %s\n", e.what());
        license_blurb();
        std::cout << visible << std::endl;
        exit(EXIT_FAILURE);
    }

    // Handle commandline options
    if (vm.count("help") || vm.count("arguments")) {
        auto ev = EXIT_SUCCESS;
        // The user specified an argument. We don't accept any, so explain
        // our usage.
        if (vm.count("arguments")) {
            for (auto& arg : vm["arguments"].as<std::vector<std::string>>()) {
                std::cout << "Unrecognized argument: " << arg << std::endl;
            }
            ev = EXIT_FAILURE;
        }
        license_blurb();
        std::cout << visible << std::endl;
        exit(ev);
    }

    if (vm.count("quiet")) {
        cfg_quiet = true;
    }

    if (vm.count("benchmark")) {
        cfg_quiet = true;  // Set this early to avoid unnecessary output.
    }

    if (vm.count("disable-frac-backup")) {
        cfg_frac_backup = false;
    }

    if (vm.count("no-vl-in-parentvisits")) {
        cfg_vl_in_parentvisits = false;
    }

    if (vm.count("uct-temp")) {
        cfg_uct_temp = vm["uct-temp"].as<float>();
    }

#ifdef USE_TUNER
    if (vm.count("puct")) {
        cfg_puct = vm["puct"].as<float>();
    }
    if (vm.count("logpuct")) {
        cfg_logpuct = vm["logpuct"].as<float>();
    }
    if (vm.count("logconst")) {
        cfg_logconst = vm["logconst"].as<float>();
    }
    if (vm.count("softmax_temp")) {
        cfg_softmax_temp = vm["softmax_temp"].as<float>();
    }
    if (vm.count("fpu_reduction")) {
        cfg_fpu_reduction = vm["fpu_reduction"].as<float>();
    }
#endif

    if (vm.count("logfile")) {
        cfg_logfile = vm["logfile"].as<std::string>();
        myprintf("Logging to %s.\n", cfg_logfile.c_str());
        cfg_logfile_handle = fopen(cfg_logfile.c_str(), "a");
    }

    cfg_weightsfile = vm["weights"].as<std::string>();
    if (vm["weights"].defaulted() && !boost::filesystem::exists(cfg_weightsfile)) {
        printf("A network weights file is required to use the program.\n");
        printf("By default, Leela Zero looks for it in %s.\n", cfg_weightsfile.c_str());
        exit(EXIT_FAILURE);
    }

    if (vm.count("gtp")) {
        cfg_gtp_mode = true;
    }

#ifdef USE_OPENCL
    // If we will be GPU limited, the optimal number of threads varies quite differently
    // due to the batching behavior - we need threads that are sufficient enough to flood
    // all the GPUs.
#else
#endif


#ifdef USE_OPENCL
    if (vm.count("gpu")) {
        cfg_gpus = vm["gpu"].as<std::vector<int>>();
    }

    if (vm.count("worker")) {
        cfg_workers = vm["worker"].as<std::vector<int>>();
    }

    if (vm.count("full-tuner")) {
        cfg_sgemm_exhaustive = true;

        // --full-tuner auto-implies --tune-only.  The full tuner is so slow
        // that nobody will wait for it to finish befure running a game.
        // This simply prevents some edge cases from confusing other people.
        cfg_tune_only = true;
    }

    if (vm.count("tune-only")) {
        cfg_tune_only = true;
    }
#ifdef USE_HALF
    if (vm.count("precision")) {
        auto precision = vm["precision"].as<std::string>();
        if ("single" == precision) {
            cfg_precision = precision_t::SINGLE;
        } else if ("half" == precision) {
            cfg_precision = precision_t::HALF;
        } else if ("auto" == precision) {
            cfg_precision = precision_t::AUTO;
        } else {
            printf("Unexpected option for --precision, expecting single/half/auto\n");
            exit(EXIT_FAILURE);
        }
    }
    if (cfg_precision == precision_t::AUTO) {
        // Auto precision is not supported for full tuner cases.
        if (cfg_sgemm_exhaustive) {
            printf("Automatic precision not supported when doing exhaustive tuning\n");
            printf("Please add '--precision single' or '--precision half'\n");
            exit(EXIT_FAILURE);
        }
    }
#endif
#else
    cfg_cpu_only = true;
#endif
    if (vm.count("cpu-only")) {
        cfg_cpu_only = true;
    }

    if (cfg_cpu_only) {
        calculate_thread_count_cpu(vm);
    } else {
#ifdef USE_OPENCL
        calculate_thread_count_gpu(vm);
#endif
    }
    myprintf("Using %d thread(s).\n", cfg_num_threads);

    if (vm.count("seed")) {
        cfg_rng_seed = vm["seed"].as<std::uint64_t>();
        if (cfg_num_threads > 1) {
            myprintf("Seed specified but multiple threads enabled.\n");
            myprintf("Games will likely not be reproducible.\n");
        }
    }
    myprintf("RNG seed: %llu\n", cfg_rng_seed);

    if (vm.count("noponder")) {
        cfg_allow_pondering = false;
    }

    if (vm.count("noise")) {
        cfg_noise = true;
    }

    if (vm.count("dumbpass")) {
        cfg_dumbpass = true;
    }

<<<<<<< HEAD
=======
#ifndef USE_CPU_ONLY
    if (vm.count("cpu-only")) {
        cfg_cpu_only = true;
    }
#endif

>>>>>>> 294285a5
    if (vm.count("playouts")) {
        cfg_max_playouts = vm["playouts"].as<int>();
        if (!vm.count("noponder")) {
            printf("Nonsensical options: Playouts are restricted but "
                   "thinking on the opponent's time is still allowed. "
                   "Add --noponder if you want a weakened engine.\n");
            exit(EXIT_FAILURE);
        }

        // 0 may be specified to mean "no limit"
        if (cfg_max_playouts == 0) {
            cfg_max_playouts = UCTSearch::UNLIMITED_PLAYOUTS;
        }
    }

    if (vm.count("visits")) {
        cfg_max_visits = vm["visits"].as<int>();

        // 0 may be specified to mean "no limit"
        if (cfg_max_visits == 0) {
            cfg_max_visits = UCTSearch::UNLIMITED_PLAYOUTS;
        }
    }

    if (vm.count("resignpct")) {
        cfg_resignpct = vm["resignpct"].as<int>();
    }

    if (vm.count("randomcnt")) {
        cfg_random_cnt = vm["randomcnt"].as<int>();
    }

    if (vm.count("randomvisits")) {
        cfg_random_min_visits = vm["randomvisits"].as<int>();
    }

    if (vm.count("randomtemp")) {
        cfg_random_temp = vm["randomtemp"].as<float>();
    }

    if (vm.count("timemanage")) {
        auto tm = vm["timemanage"].as<std::string>();
        if (tm == "auto") {
            cfg_timemanage = TimeManagement::AUTO;
        } else if (tm == "on") {
            cfg_timemanage = TimeManagement::ON;
        } else if (tm == "off") {
            cfg_timemanage = TimeManagement::OFF;
        } else if (tm == "fast") {
            cfg_timemanage = TimeManagement::FAST;
        } else if (tm == "no_pruning") {
            cfg_timemanage = TimeManagement::NO_PRUNING;
        } else {
            printf("Invalid timemanage value.\n");
            exit(EXIT_FAILURE);
        }
    }
    if (cfg_timemanage == TimeManagement::AUTO) {
        cfg_timemanage =
            cfg_noise ? TimeManagement::NO_PRUNING : TimeManagement::ON;
    }

    if (vm.count("lagbuffer")) {
        int lagbuffer = vm["lagbuffer"].as<int>();
        if (lagbuffer != cfg_lagbuffer_cs) {
            myprintf("Using per-move time margin of %.2fs.\n",
                     lagbuffer/100.0f);
            cfg_lagbuffer_cs = lagbuffer;
        }
    }
    if (vm.count("benchmark")) {
        // These must be set later to override default arguments.
        cfg_allow_pondering = false;
        cfg_benchmark = true;
        cfg_noise = false;  // Not much of a benchmark if random was used.
        cfg_random_cnt = 0;
        cfg_rng_seed = 1;
        cfg_timemanage = TimeManagement::OFF;  // Reliable number of playouts.

        if (!vm.count("playouts") && !vm.count("visits")) {
            cfg_max_visits = 3200; // Default to self-play and match values.
        }
    }

    // Do not lower the expected eval for root moves that are likely not
    // the best if we have introduced noise there exactly to explore more.
    cfg_fpu_root_reduction = cfg_noise ? 0.0f : cfg_fpu_reduction;

    auto out = std::stringstream{};
    for (auto i = 1; i < argc; i++) {
        out << " " << argv[i];
    }
    if (!vm.count("seed")) {
        out << " --seed " << cfg_rng_seed;
    }
    cfg_options_str = out.str();
}

static void initialize_network() {
    auto network = std::make_unique<Network>();
    auto playouts = std::min(cfg_max_playouts, cfg_max_visits);
    network->initialize(playouts, cfg_weightsfile);

    GTP::initialize(std::move(network));
}

// Setup global objects after command line has been parsed
void init_global_objects() {
    thread_pool.initialize(1); // one thread just for tree destruction

    // Use deterministic random numbers for hashing
    auto rng = std::make_unique<Random>(5489);
    Zobrist::init_zobrist(*rng);

    // Initialize the main thread RNG.
    // Doing this here avoids mixing in the thread_id, which
    // improves reproducibility across platforms.
    Random::get_Rng().seedrandom(cfg_rng_seed);

    initialize_network();
}

void benchmark(GameState& game) {
    game.set_timecontrol(0, 1, 0, 0);  // Set infinite time.
    game.play_textmove("b", "r16");
    game.play_textmove("w", "d4");
    game.play_textmove("b", "c3");

    auto search = std::make_unique<UCTSearch>(game, *GTP::s_network);
    game.set_to_move(FastBoard::WHITE);
    search->think(FastBoard::WHITE);
}

int main(int argc, char *argv[]) {
    // Set up engine parameters
    GTP::setup_default_parameters();
    parse_commandline(argc, argv);

    // Disable IO buffering as much as possible
    std::cout.setf(std::ios::unitbuf);
    std::cerr.setf(std::ios::unitbuf);
    std::cin.setf(std::ios::unitbuf);

    setbuf(stdout, nullptr);
    setbuf(stderr, nullptr);
#ifndef _WIN32
    setbuf(stdin, nullptr);
#endif

    if (!cfg_gtp_mode && !cfg_benchmark) {
        license_blurb();
    }

    init_global_objects();

    auto maingame = std::make_unique<GameState>();

    /* set board limits */
    auto komi = 7.5f;
    maingame->init_game(BOARD_SIZE, komi);

    if (cfg_benchmark) {
        cfg_quiet = false;
        benchmark(*maingame);
        return 0;
    }

    for (;;) {
        if (!cfg_gtp_mode) {
            maingame->display_state();
            std::cout << "Leela: ";
        }

        auto input = std::string{};
        if (std::getline(std::cin, input)) {
            Utils::log_input(input);
            GTP::execute(*maingame, input);
        } else {
            // eof or other error
            std::cout << std::endl;
            break;
        }

        // Force a flush of the logfile
        if (cfg_logfile_handle) {
            fclose(cfg_logfile_handle);
            cfg_logfile_handle = fopen(cfg_logfile.c_str(), "a");
        }
    }

    return 0;
}<|MERGE_RESOLUTION|>--- conflicted
+++ resolved
@@ -137,16 +137,12 @@
         ("noponder", "Disable thinking on opponent's time.")
         ("benchmark", "Test network and exit. Default args:\n-v3200 --noponder "
                       "-m0 -t1 -s1.")
-<<<<<<< HEAD
-        ("cpu-only", "Use CPU-only implementation and do not use GPU.")
+#ifndef USE_CPU_ONLY
+        ("cpu-only", "Use CPU-only implementation and do not use OpenCL device(s).")
+#endif
         ("disable-frac-backup", "Disable fractional backup feature.")
         ("no-vl-in-parentvisits", "No virtual loss in sum of children's visits.")
         ("uct-temp", po::value<float>(), "")
-=======
-#ifndef USE_CPU_ONLY
-        ("cpu-only", "Use CPU-only implementation and do not use OpenCL device(s).")
-#endif
->>>>>>> 294285a5
         ;
 #ifdef USE_OPENCL
     po::options_description gpu_desc("OpenCL device options");
@@ -382,15 +378,12 @@
         cfg_dumbpass = true;
     }
 
-<<<<<<< HEAD
-=======
 #ifndef USE_CPU_ONLY
     if (vm.count("cpu-only")) {
         cfg_cpu_only = true;
     }
 #endif
 
->>>>>>> 294285a5
     if (vm.count("playouts")) {
         cfg_max_playouts = vm["playouts"].as<int>();
         if (!vm.count("noponder")) {
