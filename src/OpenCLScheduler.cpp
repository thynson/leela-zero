/*
    This file is part of Leela Zero.
    Copyright (C) 2018 Junhee Yoo and contributors

    Leela Zero is free software: you can redistribute it and/or modify
    it under the terms of the GNU General Public License as published by
    the Free Software Foundation, either version 3 of the License, or
    (at your option) any later version.

    Leela Zero is distributed in the hope that it will be useful,
    but WITHOUT ANY WARRANTY; without even the implied warranty of
    MERCHANTABILITY or FITNESS FOR A PARTICULAR PURPOSE.  See the
    GNU General Public License for more details.

    You should have received a copy of the GNU General Public License
    along with Leela Zero.  If not, see <http://www.gnu.org/licenses/>.
*/
#include "config.h"

#ifdef USE_OPENCL

#include "GTP.h"
#include "Random.h"
#include "Network.h"
#include "Utils.h"
#include "OpenCLScheduler.h"

using Utils::ceilMultiple;
using Utils::myprintf;

class from_float{
public:
    from_float(const std::vector<float> & f) : m_f(f) {}

    operator const std::vector<float>&() {
        return m_f;
    }

    operator std::vector<half_float::half>() {
        auto ret = std::vector<half_float::half>(m_f.size());
        std::copy(cbegin(m_f), cend(m_f), begin(ret));
        return ret;
    }
private:
    const std::vector<float>& m_f;
};

template <typename T>
static std::vector<T> zeropad_U(const std::vector<float>& U,
                                const int outputs, const int channels,
                                const int outputs_pad,
                                const int channels_pad) {
    // Fill with zeroes
    auto Upad =
        std::vector<T>(WINOGRAD_TILE * outputs_pad * channels_pad);

    for (auto xi = 0; xi < WINOGRAD_ALPHA; xi++){
        for (auto nu = 0; nu < WINOGRAD_ALPHA; nu++) {
            for (auto c = 0; c < channels; c++) {
                for (auto o = 0; o < outputs; o++) {
                    Upad[xi * (WINOGRAD_ALPHA * outputs_pad * channels_pad)
                         + nu * (outputs_pad * channels_pad)
                         + c * outputs_pad +
                          o] =
                    U[xi * (WINOGRAD_ALPHA * outputs * channels)
                      + nu * (outputs * channels)
                      + c * outputs
                      + o];
                }
            }
        }
    }

    return Upad;
}

template <typename net_t>
void OpenCLScheduler<net_t>::initialize(const int channels) {
    // multi-gpu?
    auto gpus = cfg_gpus;

    // An empty GPU list from the command line represents autodetect.
    // Put a minus one GPU index here.
    if (gpus.empty()) {
        gpus = {-1};
    }

    auto silent{false};
    auto gnum = size_t{0};

<<<<<<< HEAD
=======
    // Launch the worker thread.
    // Round_up(cfg_num_threads / gpus.size()) threads
    // so that we only have enough contexts to achieve full parallelism.
    const auto num_threads = (cfg_num_threads + gpus.size() - 1) / gpus.size();
    m_context_pool.resize(num_threads);

>>>>>>> e2d16faa
    for (auto gpu : gpus) {
        {
            auto opencl = std::make_unique<OpenCL<net_t>>();
            auto net = std::make_unique<OpenCL_Network<net_t>>(*opencl);
            opencl->initialize(channels, gpu, silent, cfg_batch_size);
            m_opencl.push_back(std::move(opencl));
            m_networks.push_back(std::move(net));
        }

        // Starting next GPU, let's not dump full list of GPUs.
        silent = true;

<<<<<<< HEAD
        for (int i = 0; i < 2; i++) {
            auto t = std::thread(&OpenCLScheduler<net_t>::batch_worker, this, gnum);
            m_worker_threads.push_back(std::move(t));
=======
        for (auto i = size_t{0}; i < num_threads; i++) {
            m_context_pool[i].emplace_back(
                std::make_shared<ContextPoolEntry>(gnum));
>>>>>>> e2d16faa
        }
        gnum++;
    }
}

<<<<<<< HEAD

template <typename net_t>
OpenCLScheduler<net_t>::~OpenCLScheduler() {
    {
        std::unique_lock<std::mutex> lk(m_mutex);
        m_running = false;
    }
    m_cv.notify_all();
    for (auto & x : m_worker_threads) {
        x.join();
    }
=======
template<typename net_t>
bool OpenCLScheduler<net_t>::needs_autodetect() {
    for (auto& opencl : m_opencl) {
        // If any card has no native fp16 compute, we'll have to benchmark.
        if (!opencl->has_fp16_compute()) {
            return true;
        }
    }
    return false;
>>>>>>> e2d16faa
}

template <typename net_t>
void OpenCLScheduler<net_t>::push_input_convolution(
    unsigned int filter_size,
    unsigned int channels,
    unsigned int outputs,
    const std::vector<float>& weights,
    const std::vector<float>& means,
    const std::vector<float>& variances) {

    for (const auto& opencl_net : m_networks) {
        const auto tuners = opencl_net->getOpenCL().get_sgemm_tuners();

        const auto mwg = tuners[0];
        const auto kwg = tuners[2];
        const auto vwm = tuners[3];

        const auto m_ceil = ceilMultiple(ceilMultiple(outputs, mwg), vwm);
        const auto k_ceil = ceilMultiple(ceilMultiple(channels, kwg), vwm);

        const auto Upad = zeropad_U<net_t>(weights,
                                           outputs, channels,
                                           m_ceil, k_ceil);
        opencl_net->push_input_convolution(
            filter_size, channels, outputs,
            Upad, from_float(means), from_float(variances)
            );
    }
}

template <typename net_t>
void OpenCLScheduler<net_t>::push_residual(unsigned int filter_size,
                                           unsigned int channels,
                                           unsigned int outputs,
                                           const std::vector<float>& weights_1,
                                           const std::vector<float>& means_1,
                                           const std::vector<float>& variances_1,
                                           const std::vector<float>& weights_2,
                                           const std::vector<float>& means_2,
                                           const std::vector<float>& variances_2) {
    for (const auto& opencl_net : m_networks) {
        const auto tuners = opencl_net->getOpenCL().get_sgemm_tuners();

        const auto mwg = tuners[0];
        const auto vwm = tuners[3];

        const auto m_ceil = ceilMultiple(ceilMultiple(outputs, mwg), vwm);
        const auto Upad1 = zeropad_U<net_t>(weights_1,
                                            outputs, outputs,
                                            m_ceil, m_ceil);
        const auto Upad2 = zeropad_U<net_t>(weights_2,
                                            outputs, outputs,
                                            m_ceil, m_ceil);
        opencl_net->push_residual(filter_size, channels, outputs,
                                  Upad1,
                                  from_float(means_1),
                                  from_float(variances_1),
                                  Upad2,
                                  from_float(means_2),
                                  from_float(variances_2));
    }
}

template <typename net_t>
void OpenCLScheduler<net_t>::push_convolve(unsigned int filter_size,
                                           unsigned int channels,
                                           unsigned int outputs,
                                           const std::vector<float>& weights) {
    for (const auto & opencl_net : m_networks) {
        opencl_net->push_convolve(filter_size, channels, outputs,
                                  from_float(weights));
    }
}

template <typename net_t>
void OpenCLScheduler<net_t>::push_weights(
    unsigned int filter_size,
    unsigned int channels,
    unsigned int outputs,
    std::shared_ptr<const ForwardPipeWeights> weights) {

    auto weight_index = size_t{0};

    // Winograd filter transformation changes filter size to 4x4
    push_input_convolution(filter_size, channels, outputs,
                           weights->m_conv_weights[weight_index],
                           weights->m_batchnorm_means[weight_index],
                           weights->m_batchnorm_stddevs[weight_index]);
    weight_index++;

    // residual blocks : except the first entry,
    // the second ~ last entry is all on residual topwer
    for (auto i = size_t{0}; i < weights->m_conv_weights.size()/2; i++) {
        push_residual(filter_size, outputs, outputs,
                      weights->m_conv_weights[weight_index],
                      weights->m_batchnorm_means[weight_index],
                      weights->m_batchnorm_stddevs[weight_index],
                      weights->m_conv_weights[weight_index + 1],
                      weights->m_batchnorm_means[weight_index + 1],
                      weights->m_batchnorm_stddevs[weight_index + 1]);
        weight_index += 2;
    }

    // Output head convolutions
    push_convolve(1, outputs, Network::OUTPUTS_POLICY, weights->m_conv_pol_w);
    push_convolve(1, outputs, Network::OUTPUTS_VALUE, weights->m_conv_val_w);
}

template <typename net_t>
void OpenCLScheduler<net_t>::forward(const std::vector<float>& input,
                                     std::vector<float>& output_pol,
                                     std::vector<float>& output_val) {
    auto entry = std::make_shared<ForwardQueueEntry>(input, output_pol, output_val);
    std::unique_lock<std::mutex> lk(entry->mutex);
    {
        std::unique_lock<std::mutex> lk(m_mutex);
        m_forward_queue.push_back(entry);
    }
    m_cv.notify_one();
    entry->cv.wait(lk);
}

std::atomic<size_t> batch_stats[2];

template <typename net_t>
void OpenCLScheduler<net_t>::batch_worker(const size_t gnum) {
    auto batch_input = std::vector<float>(Network::INPUT_CHANNELS * BOARD_SIZE * BOARD_SIZE * cfg_batch_size);
    auto batch_output_pol = std::vector<float>(Network::OUTPUTS_POLICY * BOARD_SIZE * BOARD_SIZE * cfg_batch_size);
    auto batch_output_val = std::vector<float>(Network::OUTPUTS_VALUE * BOARD_SIZE * BOARD_SIZE * cfg_batch_size);
    OpenCLContext context;

    bool is_batching = false;
    while (true) {
        std::list<std::shared_ptr<ForwardQueueEntry>> inputs;
        size_t count = 0;
        {
            std::unique_lock<std::mutex> lk(m_mutex);
            while (true) {
                if (!m_running) return;
                count = std::min(m_forward_queue.size(), size_t(cfg_batch_size));
                if (count < cfg_batch_size && is_batching) {
                    count = 0;
                }
                if (count > 0) {
                    auto end = begin(m_forward_queue);
                    std::advance(end, count);
                    std::move(begin(m_forward_queue), end, std::back_inserter(inputs));
                    m_forward_queue.erase(begin(m_forward_queue), end);

                    is_batching = true;
                    break;
                } else {
                    bool timeout = !m_cv.wait_for(
                        lk, 
                        std::chrono::milliseconds(waittime), 
                        [this] () { return m_forward_queue.size() >= cfg_batch_size; }
                    );
    
                    if (!m_forward_queue.empty()) {
                        if (timeout) {
//                            std::cout << "!!!!!!!!!!!!" << waittime << "!!!!!!!!!!!!" << std::endl;
                            waittime++;
                            is_batching = false;
                        } else if(m_forward_queue.size() > cfg_batch_size) {
                            if(waittime > 1) {
                                waittime--;
                            }
                        }
                    }
                }
            }
        }
<<<<<<< HEAD

        batch_input.resize(Network::INPUT_CHANNELS * BOARD_SIZE * BOARD_SIZE * count);
        batch_output_pol.resize(Network::OUTPUTS_POLICY * BOARD_SIZE * BOARD_SIZE * count);
        batch_output_val.resize(Network::OUTPUTS_VALUE * BOARD_SIZE * BOARD_SIZE * count);
=======
        // If this failed, it means we ran out of contexts
        // which should be more than or equal to the number of threads.
        assert(ctx != nullptr);
    }

    m_networks[ctx->net_index]->forward(input, output_pol, output_val,
                                        ctx->context);
>>>>>>> e2d16faa

        batch_stats[count == cfg_batch_size ? 1 : 0]++;

        {
            size_t index = 0;
            for (auto it = begin(inputs); it != end(inputs); ++it) {
                std::unique_lock<std::mutex> lk((*it)->mutex);
                std::copy(begin((*it)->in), end((*it)->in), begin(batch_input) + Network::INPUT_CHANNELS * BOARD_SIZE * BOARD_SIZE * index);
                index++;
            }
        }

        {
            m_networks[gnum]->forward(
                batch_input, batch_output_pol, batch_output_val, context, count);
        }

        {
            size_t index = 0;
            for (auto it = begin(inputs); it != end(inputs); ++it) {
                std::copy(begin(batch_output_pol) + Network::OUTPUTS_POLICY * BOARD_SIZE * BOARD_SIZE * index,
                          begin(batch_output_pol) + Network::OUTPUTS_POLICY * BOARD_SIZE * BOARD_SIZE * (index + 1),
                          begin((*it)->out_p));
                std::copy(begin(batch_output_val) + Network::OUTPUTS_VALUE * BOARD_SIZE * BOARD_SIZE * index,
                          begin(batch_output_val) + Network::OUTPUTS_VALUE * BOARD_SIZE * BOARD_SIZE * (index + 1),
                          begin((*it)->out_v));
                (*it)->cv.notify_all();
                index++;
            }
        }
    }
}

template class OpenCLScheduler<float>;
#ifdef USE_HALF
template class OpenCLScheduler<half_float::half>;
#endif

#endif<|MERGE_RESOLUTION|>--- conflicted
+++ resolved
@@ -88,15 +88,6 @@
     auto silent{false};
     auto gnum = size_t{0};
 
-<<<<<<< HEAD
-=======
-    // Launch the worker thread.
-    // Round_up(cfg_num_threads / gpus.size()) threads
-    // so that we only have enough contexts to achieve full parallelism.
-    const auto num_threads = (cfg_num_threads + gpus.size() - 1) / gpus.size();
-    m_context_pool.resize(num_threads);
-
->>>>>>> e2d16faa
     for (auto gpu : gpus) {
         {
             auto opencl = std::make_unique<OpenCL<net_t>>();
@@ -109,21 +100,13 @@
         // Starting next GPU, let's not dump full list of GPUs.
         silent = true;
 
-<<<<<<< HEAD
         for (int i = 0; i < 2; i++) {
             auto t = std::thread(&OpenCLScheduler<net_t>::batch_worker, this, gnum);
             m_worker_threads.push_back(std::move(t));
-=======
-        for (auto i = size_t{0}; i < num_threads; i++) {
-            m_context_pool[i].emplace_back(
-                std::make_shared<ContextPoolEntry>(gnum));
->>>>>>> e2d16faa
         }
         gnum++;
     }
 }
-
-<<<<<<< HEAD
 
 template <typename net_t>
 OpenCLScheduler<net_t>::~OpenCLScheduler() {
@@ -135,7 +118,8 @@
     for (auto & x : m_worker_threads) {
         x.join();
     }
-=======
+}
+
 template<typename net_t>
 bool OpenCLScheduler<net_t>::needs_autodetect() {
     for (auto& opencl : m_opencl) {
@@ -145,7 +129,6 @@
         }
     }
     return false;
->>>>>>> e2d16faa
 }
 
 template <typename net_t>
@@ -319,23 +302,12 @@
                 }
             }
         }
-<<<<<<< HEAD
 
         batch_input.resize(Network::INPUT_CHANNELS * BOARD_SIZE * BOARD_SIZE * count);
         batch_output_pol.resize(Network::OUTPUTS_POLICY * BOARD_SIZE * BOARD_SIZE * count);
         batch_output_val.resize(Network::OUTPUTS_VALUE * BOARD_SIZE * BOARD_SIZE * count);
-=======
-        // If this failed, it means we ran out of contexts
-        // which should be more than or equal to the number of threads.
-        assert(ctx != nullptr);
-    }
-
-    m_networks[ctx->net_index]->forward(input, output_pol, output_val,
-                                        ctx->context);
->>>>>>> e2d16faa
 
         batch_stats[count == cfg_batch_size ? 1 : 0]++;
-
         {
             size_t index = 0;
             for (auto it = begin(inputs); it != end(inputs); ++it) {
