/*
    This file is part of Leela Zero.
    Copyright (C) 2018-2019 Junhee Yoo and contributors

    Leela Zero is free software: you can redistribute it and/or modify
    it under the terms of the GNU General Public License as published by
    the Free Software Foundation, either version 3 of the License, or
    (at your option) any later version.

    Leela Zero is distributed in the hope that it will be useful,
    but WITHOUT ANY WARRANTY; without even the implied warranty of
    MERCHANTABILITY or FITNESS FOR A PARTICULAR PURPOSE.  See the
    GNU General Public License for more details.

    You should have received a copy of the GNU General Public License
    along with Leela Zero.  If not, see <http://www.gnu.org/licenses/>.

    Additional permission under GNU GPL version 3 section 7

    If you modify this Program, or any covered work, by linking or
    combining it with NVIDIA Corporation's libraries from the
    NVIDIA CUDA Toolkit and/or the NVIDIA CUDA Deep Neural
    Network library and/or the NVIDIA TensorRT inference library
    (or a modified version of those libraries), containing parts covered
    by the terms of the respective license agreement, the licensors of
    this Program grant you additional permission to convey the resulting
    work.
*/
#include "config.h"

#ifdef USE_OPENCL

#include "GTP.h"
#include "Random.h"
#include "Network.h"
#include "Utils.h"
#include "OpenCLScheduler.h"

#include <chrono>

using namespace std::chrono_literals;
using Utils::ceilMultiple;
using Utils::myprintf;


template <typename net_t>
void OpenCLScheduler<net_t>::clear_stats() {
    for (auto& opencl : m_opencl) {
        opencl->idle_count = 0;
        opencl->failures = 0;
        for (auto j = 0; j < opencl->m_batch_size; j++)
            opencl->batch_stats[j] = 0;
        for (auto j = 0; j < opencl->m_num_workers; j++)
            opencl->rounds[j] = 0;
    }
}

template <typename net_t>
void OpenCLScheduler<net_t>::dump_stats() {
    auto idx = 0;
    for (auto& opencl : m_opencl) {
        myprintf("GPU %d:\n", idx++);
        myprintf("batch stats: ");
        for (auto j = 0; j < opencl->m_batch_size; j++)
            myprintf("%d, ", opencl->batch_stats[j].load());
        myprintf("\nidle count: %d\nfailures: %d\nrounds: ", opencl->idle_count.load(), opencl->failures.load());
        for (auto j = 0; j < opencl->m_num_workers; j++)
            myprintf("%d, ", opencl->rounds[j].load());
        myprintf("\n");
    }
}

class from_float{
public:
    from_float(const std::vector<float> & f) : m_f(f) {}

    operator const std::vector<float>&() {
        return m_f;
    }

    operator std::vector<half_float::half>() {
        auto ret = std::vector<half_float::half>(m_f.size());
        std::copy(cbegin(m_f), cend(m_f), begin(ret));
        return ret;
    }
private:
    const std::vector<float>& m_f;
};

template <typename T>
static std::vector<T> zeropad_U(const std::vector<float>& U,
                                const int outputs, const int channels,
                                const int outputs_pad,
                                const int channels_pad) {
    // Fill with zeroes
    auto Upad =
        std::vector<T>(WINOGRAD_TILE * outputs_pad * channels_pad);

    for (auto xi = 0; xi < WINOGRAD_ALPHA; xi++){
        for (auto nu = 0; nu < WINOGRAD_ALPHA; nu++) {
            for (auto c = 0; c < channels; c++) {
                for (auto o = 0; o < outputs; o++) {
                    Upad[xi * (WINOGRAD_ALPHA * outputs_pad * channels_pad)
                         + nu * (outputs_pad * channels_pad)
                         + c * outputs_pad +
                          o] =
                    U[xi * (WINOGRAD_ALPHA * outputs * channels)
                      + nu * (outputs * channels)
                      + c * outputs
                      + o];
                }
            }
        }
    }

    return Upad;
}

template <typename net_t>
OpenCLScheduler<net_t>::OpenCLScheduler() {
    // multi-gpu?
    auto gpus = cfg_gpus;

    // An empty GPU list from the command line represents autodetect.
    // Put a minus one GPU index here.
    if (gpus.empty()) {
        gpus = {-1};
    }

    auto silent{false};

    for (auto gpu : gpus) {
        auto opencl = std::make_unique<OpenCL<net_t>>(gpu, silent);
        auto net = std::make_unique<OpenCL_Network<net_t>>(*opencl);
        m_opencl.push_back(std::move(opencl));
        m_networks.push_back(std::move(net));

        // Starting next GPU, let's not dump full list of GPUs.
        silent = true;
    }
}

template <typename net_t>
void OpenCLScheduler<net_t>::initialize(const int channels) {
    // Launch the worker threads.  Minimum 1 worker per GPU, but use enough threads
    // so that we can at least concurrently schedule something to the GPU.

    auto num_gpus = m_opencl.size();

    // number of worker threads
    if (cfg_workers.empty())
        cfg_workers.assign(num_gpus, 2);
    else while (cfg_workers.size() < num_gpus)
        cfg_workers.push_back(cfg_workers.back());

    // batch sizes
    if (cfg_batch_size.empty())
        cfg_batch_size.assign(num_gpus, 1);
    else while (cfg_batch_size.size() < num_gpus)
        cfg_batch_size.push_back(cfg_batch_size.back());

    constexpr auto in_size = Network::INPUT_CHANNELS * BOARD_SIZE * BOARD_SIZE;

    int gnum = 0;
    for (auto & opencl : m_opencl) {
        auto batchsize = cfg_batch_size[gnum];
        auto num_workers = cfg_workers[gnum];
        opencl->initialize(channels, num_workers, batchsize);

        for (int i = num_workers; i > 0; ) {
            auto t = std::thread(&OpenCLScheduler<net_t>::batch_worker, this, gnum, --i);
            m_worker_threads.push_back(std::move(t));
        }
        gnum++;
    }

    // Exit immediately after tuning.  We should exit here because we skipped
    // initializing rest of the kernels due to some NVIDIA drivers crashing.
    if (cfg_tune_only) {
        exit(EXIT_SUCCESS);
    }
}

template <typename net_t>
OpenCLScheduler<net_t>::~OpenCLScheduler() {
    {
        std::lock_guard<std::mutex> lk(m_search->m_mutex);
        m_running = false;
        m_search->m_run = true;
    }
    
    m_search->m_cv.notify_all();

    for (auto & x : m_worker_threads) {
        x.join();
    }
}

template<typename net_t>
bool OpenCLScheduler<net_t>::needs_autodetect() {
    for (auto& opencl : m_opencl) {
        // If any card has no native fp16 compute, we'll have to benchmark.
        if (!opencl->has_fp16_compute() && !opencl->has_tensor_cores()) {
            return true;
        }
    }
    return false;
}

template <typename net_t>
void OpenCLScheduler<net_t>::push_input_convolution(
    unsigned int filter_size,
    unsigned int channels,
    unsigned int outputs,
    const std::vector<float>& weights,
    const std::vector<float>& means,
    const std::vector<float>& variances) {

    for (const auto& opencl_net : m_networks) {
        const auto tuners = opencl_net->getOpenCL().get_sgemm_tuners();

        const auto mwg = tuners[0];
        const auto kwg = tuners[2];
        const auto vwm = tuners[3];

        const auto m_ceil = ceilMultiple(ceilMultiple(outputs, mwg), vwm);
        const auto k_ceil = ceilMultiple(ceilMultiple(channels, kwg), vwm);

        const auto Upad = zeropad_U<net_t>(weights,
                                           outputs, channels,
                                           m_ceil, k_ceil);
        opencl_net->push_input_convolution(
            filter_size, channels, outputs,
            Upad, from_float(means), from_float(variances)
        );
    }
}

template <typename net_t>
void OpenCLScheduler<net_t>::push_residual(unsigned int filter_size,
                                           unsigned int channels,
                                           unsigned int outputs,
                                           const std::vector<float>& weights_1,
                                           const std::vector<float>& means_1,
                                           const std::vector<float>& variances_1,
                                           const std::vector<float>& weights_2,
                                           const std::vector<float>& means_2,
                                           const std::vector<float>& variances_2) {
    for (const auto& opencl_net : m_networks) {
        const auto tuners = opencl_net->getOpenCL().get_sgemm_tuners();

        const auto mwg = tuners[0];
        const auto vwm = tuners[3];

        const auto m_ceil = ceilMultiple(ceilMultiple(outputs, mwg), vwm);
        const auto Upad1 = zeropad_U<net_t>(weights_1,
                                            outputs, outputs,
                                            m_ceil, m_ceil);
        const auto Upad2 = zeropad_U<net_t>(weights_2,
                                            outputs, outputs,
                                            m_ceil, m_ceil);
        opencl_net->push_residual(filter_size, channels, outputs,
                                  Upad1,
                                  from_float(means_1),
                                  from_float(variances_1),
                                  Upad2,
                                  from_float(means_2),
                                  from_float(variances_2));
    }
}

template <typename net_t>
void OpenCLScheduler<net_t>::push_convolve(unsigned int filter_size,
                                           unsigned int channels,
                                           unsigned int outputs,
                                           const std::vector<float>& weights) {
    for (const auto & opencl_net : m_networks) {
        opencl_net->push_convolve(filter_size, channels, outputs,
                                  from_float(weights));
    }
}

template <typename net_t>
void OpenCLScheduler<net_t>::push_weights(
    unsigned int filter_size,
    unsigned int channels,
    unsigned int outputs,
    std::shared_ptr<const ForwardPipeWeights> weights) {

    auto weight_index = size_t{0};

    // Winograd filter transformation changes filter size to 4x4
    push_input_convolution(filter_size, channels, outputs,
                           weights->m_conv_weights[weight_index],
                           weights->m_batchnorm_means[weight_index],
                           weights->m_batchnorm_stddevs[weight_index]);
    weight_index++;

    // residual blocks : except the first entry,
    // the second ~ last entry is all on residual topwer
    for (auto i = size_t{0}; i < weights->m_conv_weights.size()/2; i++) {
        push_residual(filter_size, outputs, outputs,
                      weights->m_conv_weights[weight_index],
                      weights->m_batchnorm_means[weight_index],
                      weights->m_batchnorm_stddevs[weight_index],
                      weights->m_conv_weights[weight_index + 1],
                      weights->m_batchnorm_means[weight_index + 1],
                      weights->m_batchnorm_stddevs[weight_index + 1]);
        weight_index += 2;
    }

    // Output head convolutions
    push_convolve(1, outputs, Network::OUTPUTS_POLICY, weights->m_conv_pol_w);
    push_convolve(1, outputs, Network::OUTPUTS_VALUE, weights->m_conv_val_w);
}

template <typename net_t>
void OpenCLScheduler<net_t>::forward(const std::vector<float>& input,
                                     std::vector<float>& output_pol,
                                     std::vector<float>& output_val) {
    auto entry = std::make_shared<ForwardQueueEntry>(input, output_pol, output_val);
    std::unique_lock<std::mutex> lk(entry->mutex);
    {
        std::unique_lock<std::mutex> lk(m_mutex);
        m_forward_queue.push_back(entry);

        if (m_single_eval_in_progress.load()) {
            m_waittime += 2;
        }
    }
    m_cv.notify_one();
    entry->cv.wait(lk);
}

template <typename net_t>
void OpenCLScheduler<net_t>::forward0(int gnum, int i,
              const std::vector<float>& input,
              const int tomove,
              const int symmetry,
              Netresult_ptr result) {
    constexpr auto in_size = Network::INPUT_CHANNELS * BOARD_SIZE * BOARD_SIZE;

    auto& opencl = m_opencl[gnum];
    auto& written_loc = opencl->written_location[i];
    auto loc = written_loc.load();
    std::transform(input.begin(), input.end(),
        opencl->inputs[i] + in_size * loc,
        [](float x) {return (net_t)x; });
    opencl->backup_entries[i][loc] = { tomove, symmetry, result };
    written_loc++;
    m_search->m_positions++;
}

template <typename net_t>
void OpenCLScheduler<net_t>::batch_worker(const size_t gnum, const size_t i) {

    constexpr auto in_size = Network::INPUT_CHANNELS * BOARD_SIZE * BOARD_SIZE;
    constexpr auto out_pol_size = Network::OUTPUTS_POLICY * BOARD_SIZE * BOARD_SIZE;
    constexpr auto out_val_size = Network::OUTPUTS_VALUE * BOARD_SIZE * BOARD_SIZE;

    OpenCLContext context;

<<<<<<< HEAD
    auto& opencl = m_opencl[gnum];
    auto batch_size = opencl->m_batch_size;
    //auto& writing_loc = opencl->writing_location[i];
    auto& written_loc = opencl->written_location[i];
    auto& inputs = opencl->inputs[i];
    auto& entries = opencl->backup_entries[i];

    auto batch_output_pol = std::vector<float>(out_pol_size * batch_size);
    auto batch_output_val = std::vector<float>(out_val_size * batch_size);

    auto failures = 0;
    auto count = written_loc.load();

    while (m_running) {
        if (count == batch_size || (count > 0 && failures > 10 && !opencl->m_occupied)) {
            opencl->m_occupied++;
            batch_output_pol.resize(out_pol_size * count);
            batch_output_val.resize(out_val_size * count);
            m_networks[gnum]->forward(inputs, batch_output_pol, batch_output_val, context, *this, count);
            for (auto index = 0; index < count; ) {
                std::vector<float> out_p(begin(batch_output_pol) + out_pol_size * index,
                    begin(batch_output_pol) + out_pol_size * (index + 1));
                std::vector<float> out_v(begin(batch_output_val) + out_val_size * index,
                    begin(batch_output_val) + out_val_size * (index + 1));
                m_network->process_output(out_p, out_v, entries[index].tomove,
                    entries[index].symmetry, entries[index].result);
                index++;
=======
    // batch scheduling heuristic.
    // Returns the batch picked up from the queue (m_forward_queue)
    // 1) Wait for m_waittime milliseconds for full batch
    // 2) if we don't have a full batch then just do a single eval
    //
    // The purpose of m_waittime is to prevent the system from deadlocking
    // because we were waiting for a job too long, while the job is never
    // going to come due to a control dependency (e.g., evals stuck on a
    // critical path).  To do so:
    //
    // 1) if we couldn't form a batch after waiting m_waittime ms, it means
    // that we hit the critical path and should do scalar evals.
    // Wait 1ms shorter next time.
    //
    // 2) if we picked up a single eval, but were getting additional evals
    // while that single eval was being processed, it means that we made
    // the wrong decision.  Wait 2ms longer next time.

    auto pickup_task = [this] () {
        std::list<std::shared_ptr<ForwardQueueEntry>> inputs;
        size_t count = 0;

        std::unique_lock<std::mutex> lk(m_mutex);
        while (true) {
            if (!m_running) return inputs;

            count = m_forward_queue.size();
            if (count >= cfg_batch_size) {
                count = cfg_batch_size;
                break;
            }

            bool timeout = !m_cv.wait_for(
                lk,
                std::chrono::milliseconds(m_waittime),
                [this] () {
                    return !m_running || m_forward_queue.size() >= cfg_batch_size;
                }
            );

            if (!m_forward_queue.empty()) {
                if (timeout && m_single_eval_in_progress.exchange(true) == false) {
                    // Waited long enough but couldn't form a batch.
                    // Check if there is any other single eval in progress, and if not,
                    // do one from this thread.
                    if (m_waittime > 1) {
                        m_waittime--;
                    }
                    count = 1;
                    break;
                }
>>>>>>> 3f297889
            }
            opencl->rounds[i]++;
            opencl->batch_stats[count - 1]++;
            written_loc = 0;
            count = 0;
            failures = 0;
        } else {
            if (m_search) { m_search->search(gnum, i); }
            auto new_count = written_loc.load();
            if (new_count > count) failures = 0;
            else {
                failures++; opencl->failures++;
            }
            count = new_count;
        }
    }


        //std::unique_lock<std::mutex> lk(m_mutex);
        //m_cv.notify_all();
        //lk.unlock();
        /*{
            auto t = std::thread([=](std::vector<std::unique_ptr<ForwardQueueEntry0>> inputs_) {
                auto index = 0;
                for (auto it = inputs_.begin(); it != inputs_.end(); ++it) {
                    std::vector<float> out_p(begin(batch_output_pol) + out_pol_size * index,
                        begin(batch_output_pol) + out_pol_size * (index + 1));
                    std::vector<float> out_v(begin(batch_output_val) + out_val_size * index,
                        begin(batch_output_val) + out_val_size * (index + 1));
                    index++;
                    m_network->process_output(out_p, out_v, (*it)->tomove, (*it)->symmetry, (*it)->result);
                }
                //m_search->m_pending_netresults += cfg_batch_size[gnum];
                m_search->m_cv.notify_all();
            }, std::move(inputs));
            t.detach();
        }*/

        /*{
            for (auto index = 0; index < inputs.size(); ) {
                std::vector<float> out_p(begin(batch_output_pol) + out_pol_size * index,
                    begin(batch_output_pol) + out_pol_size * (index + 1));
                std::vector<float> out_v(begin(batch_output_val) + out_val_size * index,
                    begin(batch_output_val) + out_val_size * (index + 1));
                m_network->process_output(out_p, out_v, inputs[index]->tomove, inputs[index]->symmetry, inputs[index]->result);
                index++;
            }
            //m_search->m_pending_netresults += cfg_batch_size[gnum];
            // No need now : m_search->m_cv.notify_all();
        }*/
        /*
        {
            std::vector<std::thread> backup_threads;
            auto index = 0;
            for (auto it = begin(inputs); it != end(inputs); ++it) {
                std::vector<float> out_p(begin(batch_output_pol) + out_pol_size * index,
                                         begin(batch_output_pol) + out_pol_size * (index + 1));
                std::vector<float> out_v(begin(batch_output_val) + out_val_size * index,
                                         begin(batch_output_val) + out_val_size * (index + 1));
                index++;
                
                auto t = std::thread([=](std::vector<float>& p, std::vector<float>& v,
                    const int tomove,
                    const int symmetry,
                    Netresult_ptr result) {
                    m_network->process_output(p, v, tomove, symmetry, result); }, out_p, out_v, 
                    (*it)->tomove, (*it)->symmetry, (*it)->result);
                t.detach(); // can't control any more, but no harm even after !m_run, since won't be able to back up anything.
                
                //backup_threads.emplace_back(std::thread([=](std::vector<float>& p, std::vector<float>& v) { 
                  //  m_network->process_output(p, v,
                    //(*it)->tomove, (*it)->symmetry, (*it)->result); }, out_p, out_v));
                    
                //m_network->process_output(out_p, out_v, (*it)->tomove, (*it)->symmetry, (*it)->result);
            }
            for (auto iter = backup_threads.begin(); iter != backup_threads.end(); iter++) {
            //    iter->join();
            }
        }
        */
        //myprintf("%d ", m_max_queue_size.load());
        //m_max_queue_size += cfg_batch_size[gnum];
        //myprintf("max queue size: %d - worker %d\n", m_max_queue_size.load(), i);
        //lk.lock();
        // m_cv0.notify_all();
        //m_search->backup();
        //m_search->m_cv.notify_all();
}

template class OpenCLScheduler<float>;
#ifdef USE_HALF
template class OpenCLScheduler<half_float::half>;
#endif

#endif<|MERGE_RESOLUTION|>--- conflicted
+++ resolved
@@ -360,7 +360,6 @@
 
     OpenCLContext context;
 
-<<<<<<< HEAD
     auto& opencl = m_opencl[gnum];
     auto batch_size = opencl->m_batch_size;
     //auto& writing_loc = opencl->writing_location[i];
@@ -388,59 +387,6 @@
                 m_network->process_output(out_p, out_v, entries[index].tomove,
                     entries[index].symmetry, entries[index].result);
                 index++;
-=======
-    // batch scheduling heuristic.
-    // Returns the batch picked up from the queue (m_forward_queue)
-    // 1) Wait for m_waittime milliseconds for full batch
-    // 2) if we don't have a full batch then just do a single eval
-    //
-    // The purpose of m_waittime is to prevent the system from deadlocking
-    // because we were waiting for a job too long, while the job is never
-    // going to come due to a control dependency (e.g., evals stuck on a
-    // critical path).  To do so:
-    //
-    // 1) if we couldn't form a batch after waiting m_waittime ms, it means
-    // that we hit the critical path and should do scalar evals.
-    // Wait 1ms shorter next time.
-    //
-    // 2) if we picked up a single eval, but were getting additional evals
-    // while that single eval was being processed, it means that we made
-    // the wrong decision.  Wait 2ms longer next time.
-
-    auto pickup_task = [this] () {
-        std::list<std::shared_ptr<ForwardQueueEntry>> inputs;
-        size_t count = 0;
-
-        std::unique_lock<std::mutex> lk(m_mutex);
-        while (true) {
-            if (!m_running) return inputs;
-
-            count = m_forward_queue.size();
-            if (count >= cfg_batch_size) {
-                count = cfg_batch_size;
-                break;
-            }
-
-            bool timeout = !m_cv.wait_for(
-                lk,
-                std::chrono::milliseconds(m_waittime),
-                [this] () {
-                    return !m_running || m_forward_queue.size() >= cfg_batch_size;
-                }
-            );
-
-            if (!m_forward_queue.empty()) {
-                if (timeout && m_single_eval_in_progress.exchange(true) == false) {
-                    // Waited long enough but couldn't form a batch.
-                    // Check if there is any other single eval in progress, and if not,
-                    // do one from this thread.
-                    if (m_waittime > 1) {
-                        m_waittime--;
-                    }
-                    count = 1;
-                    break;
-                }
->>>>>>> 3f297889
             }
             opencl->rounds[i]++;
             opencl->batch_stats[count - 1]++;
