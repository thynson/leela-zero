/*
    This file is part of Leela Zero.
    Copyright (C) 2018-2019 Gian-Carlo Pascutto

    Leela Zero is free software: you can redistribute it and/or modify
    it under the terms of the GNU General Public License as published by
    the Free Software Foundation, either version 3 of the License, or
    (at your option) any later version.

    Leela Zero is distributed in the hope that it will be useful,
    but WITHOUT ANY WARRANTY; without even the implied warranty of
    MERCHANTABILITY or FITNESS FOR A PARTICULAR PURPOSE.  See the
    GNU General Public License for more details.

    You should have received a copy of the GNU General Public License
    along with Leela Zero.  If not, see <http://www.gnu.org/licenses/>.

    Additional permission under GNU GPL version 3 section 7

    If you modify this Program, or any covered work, by linking or
    combining it with NVIDIA Corporation's libraries from the
    NVIDIA CUDA Toolkit and/or the NVIDIA CUDA Deep Neural
    Network library and/or the NVIDIA TensorRT inference library
    (or a modified version of those libraries), containing parts covered
    by the terms of the respective license agreement, the licensors of
    this Program grant you additional permission to convey the resulting
    work.
*/

#ifndef UCTNODEPOINTER_H_INCLUDED
#define UCTNODEPOINTER_H_INCLUDED

#include "config.h"

#include <atomic>
#include <memory>
#include <cassert>
#include <cstring>

#include "SMP.h"

class UCTNode;

// 'lazy-initializable' version of std::unique_ptr<UCTNode>.
// When a UCTNodePointer is constructed, the constructor arguments
// are stored instead of constructing the actual UCTNode instance.
// Later when the UCTNode is needed, the external code calls inflate()
// which actually constructs the UCTNode. Basically, this is a 'tagged union'
// of:
//  - std::unique_ptr<UCTNode> pointer;
//  - std::pair<float, std::int16_t> args;

// All methods should be thread-safe except destructor and when
// the instanced is 'moved from'.

enum visit_type : int {
    SEL, WR, VL // for selection, for winrate, or for selection with virtual loss
};

class UCTNodePointer {
private:
    static constexpr std::uint64_t INVALID = 2;
    static constexpr std::uint64_t POINTER = 1;
    static constexpr std::uint64_t UNINFLATED = 0;

    static std::atomic<size_t> m_tree_size;
    static void increment_tree_size(size_t sz);
    static void decrement_tree_size(size_t sz);

    // the raw storage used here.
    // if bit [1:0] is 1, m_data is the actual pointer.
    // if bit [1:0] is 0, bit [31:16] is the vertex value, bit [63:32] is the policy
    // if bit [1:0] is other values, it should assert-fail
    // (C-style bit fields and unions are not portable)
    mutable std::atomic<std::uint64_t> m_data{INVALID};

    UCTNode * read_ptr(uint64_t v) const {
        assert((v & 3ULL) == POINTER);
        return reinterpret_cast<UCTNode*>(v & ~(0x3ULL));
    }

    std::int16_t read_vertex(uint64_t v) const {
        assert((v & 3ULL) == UNINFLATED);
        return static_cast<std::int16_t>(v >> 16);
    }

    float read_policy(uint64_t v) const {
        static_assert(sizeof(float) == 4,
            "This code assumes floats are 32-bit");
        assert((v & 3ULL) == UNINFLATED);

        auto x = static_cast<std::uint32_t>(v >> 32);
        float ret;
        std::memcpy(&ret, &x, sizeof(ret));
        return ret;
    }

    bool is_inflated(uint64_t v) const {
        return (v & 3ULL) == POINTER;
    }

public:
    static std::atomic<size_t> m_nodes;
    static std::atomic<size_t> m_inflated_nodes;
    static size_t get_tree_size();

    ~UCTNodePointer();
    UCTNodePointer(UCTNodePointer&& n);
    UCTNodePointer(std::int16_t vertex, float policy);
    UCTNodePointer(const UCTNodePointer&) = delete;

    void from_ptr(UCTNode * ptr) {
        m_data.store(reinterpret_cast<std::uint64_t>(ptr) | POINTER);
    }

    bool is_inflated() const {
        return is_inflated(m_data.load());
    }

    // methods from std::unique_ptr<UCTNode>
    typename std::add_lvalue_reference<UCTNode>::type operator*() const{
        return *read_ptr(m_data.load());
    }
    UCTNode* operator->() const {
        return read_ptr(m_data.load());
    }
    UCTNode* get() const {
        return read_ptr(m_data.load());
    }
    UCTNodePointer& operator=(UCTNodePointer&& n);
    UCTNode * release();

    // construct UCTNode instance from the vertex/policy pair
    void inflate() const;

    // proxy of UCTNode methods which can be called without
    // constructing UCTNode
    bool valid() const;
    double get_visits(visit_type type = WR) const;
    float get_policy() const;
    bool active() const;
    int get_move() const;
    // these can only be called if it is an inflated pointer
    float get_eval(int tomove) const;
<<<<<<< HEAD
    float get_raw_eval(int tomove) const;
=======
    float get_eval_lcb(int color) const;
>>>>>>> 3f297889
};

#endif<|MERGE_RESOLUTION|>--- conflicted
+++ resolved
@@ -142,11 +142,8 @@
     int get_move() const;
     // these can only be called if it is an inflated pointer
     float get_eval(int tomove) const;
-<<<<<<< HEAD
     float get_raw_eval(int tomove) const;
-=======
     float get_eval_lcb(int color) const;
->>>>>>> 3f297889
 };
 
 #endif