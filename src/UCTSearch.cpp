/*
    This file is part of Leela Zero.
    Copyright (C) 2017-2019 Gian-Carlo Pascutto and contributors

    Leela Zero is free software: you can redistribute it and/or modify
    it under the terms of the GNU General Public License as published by
    the Free Software Foundation, either version 3 of the License, or
    (at your option) any later version.

    Leela Zero is distributed in the hope that it will be useful,
    but WITHOUT ANY WARRANTY; without even the implied warranty of
    MERCHANTABILITY or FITNESS FOR A PARTICULAR PURPOSE.  See the
    GNU General Public License for more details.

    You should have received a copy of the GNU General Public License
    along with Leela Zero.  If not, see <http://www.gnu.org/licenses/>.

    Additional permission under GNU GPL version 3 section 7

    If you modify this Program, or any covered work, by linking or
    combining it with NVIDIA Corporation's libraries from the
    NVIDIA CUDA Toolkit and/or the NVIDIA CUDA Deep Neural
    Network library and/or the NVIDIA TensorRT inference library
    (or a modified version of those libraries), containing parts covered
    by the terms of the respective license agreement, the licensors of
    this Program grant you additional permission to convey the resulting
    work.
*/

#include "config.h"
#include "UCTSearch.h"

#include <cassert>
#include <cmath>
#include <cstddef>
#include <limits>
#include <memory>
#include <type_traits>
#include <algorithm>

#include "FastBoard.h"
#include "FastState.h"
#include "FullBoard.h"
#include "GTP.h"
#include "GameState.h"
#include "TimeControl.h"
#include "Timing.h"
#include "Training.h"
#include "Utils.h"

using namespace Utils;

constexpr int UCTSearch::UNLIMITED_PLAYOUTS;

class OutputAnalysisData {
public:
    OutputAnalysisData(const std::string& move, int visits,
                       float winrate, float policy_prior, std::string pv)
    : m_move(move), m_visits(visits), m_winrate(winrate),
      m_policy_prior(policy_prior), m_pv(pv) {};

    std::string get_info_string(int order) const {
        auto tmp = "info move " + m_move
                 + " visits " + std::to_string(m_visits)
                 + " winrate "
                 + std::to_string(static_cast<int>(m_winrate * 10000))
                 + " prior "
                 + std::to_string(static_cast<int>(m_policy_prior * 10000.0f));
        if (order >= 0) {
            tmp += " order " + std::to_string(order);
        }
        tmp += " pv " + m_pv;
        return tmp;
    }

    friend bool operator<(const OutputAnalysisData& a,
                          const OutputAnalysisData& b) {
        if (a.m_visits == b.m_visits) {
            return a.m_winrate < b.m_winrate;
        }
        return a.m_visits < b.m_visits;
    }

private:
    std::string m_move;
    int m_visits;
    float m_winrate;
    float m_policy_prior;
    std::string m_pv;
};


UCTSearch::UCTSearch(GameState& g, Network& network)
    : m_gtpstate(g), m_network(network), m_delete_futures(thread_pool), m_search_threads(thread_pool) {
    set_playout_limit(cfg_max_playouts);
    set_visit_limit(cfg_max_visits);

    m_rootstate = m_gtpstate;
    m_root = std::make_unique<UCTNode>(FastBoard::PASS, 0.0f);
    m_network.set_search(this);
}

UCTSearch::~UCTSearch() {
    m_network.destruct();
    m_delete_futures.wait_all();
}

bool UCTSearch::advance_to_new_rootstate(std::list<UCTNode*>& to_delete) {

    if (!m_root || !m_last_rootstate) {
        // No current state
        return false;
    }

    if (m_rootstate.get_komi() != m_last_rootstate->get_komi()) {
        return false;
    }

    auto depth =
        int(m_rootstate.get_movenum() - m_last_rootstate->get_movenum());

    if (depth < 0) {
        return false;
    }


    auto test = std::make_unique<GameState>(m_rootstate);
    for (auto i = 0; i < depth; i++) {
        test->undo_move();
    }

    if (m_last_rootstate->board.get_hash() != test->board.get_hash()) {
        // m_rootstate and m_last_rootstate don't match
        return false;
    }

    // why necessary?
    // Make sure that the nodes we destroyed the previous move are
    // in fact destroyed
    /*while (!m_delete_futures.empty()) {
        m_delete_futures.front().wait_all();
        m_delete_futures.pop_front();
    }*/

    myprintf("entered going forward in tree\n");
    // Try to replay moves advancing m_root
    for (auto i = 0; i < depth; i++) {
        test->forward_move();
        const auto move = test->get_last_move();

        auto oldroot = std::move(m_root);
        m_root = oldroot->find_child(move);

        // Lazy tree destruction.  Instead of calling the destructor of the
        // old root node on the main thread, send the old root to a separate
        // thread and destroy it from the child thread.  This will save a
        // bit of time when dealing with large trees.
        to_delete.emplace_back(oldroot.release());

        if (!m_root) {
            myprintf("tree hasn't expanded this far\n");
            // Tree hasn't been expanded this far
            return false;
        }
        m_last_rootstate->play_move(move);
    }

    assert(m_rootstate.get_movenum() == m_last_rootstate->get_movenum());

    if (m_last_rootstate->board.get_hash() != test->board.get_hash()) {
        // Can happen if user plays multiple moves in a row by same player
        return false;
    }

    return true;
}

void UCTSearch::acquire_reader() {
    while (true) {
        if (m_root_lock >= 128) continue;
        if (m_root_lock.fetch_add(1) >= 128) {
            --m_root_lock;
            continue;
        }
        return;
    }
}

void UCTSearch::release_reader() {
    --m_root_lock;
}

void UCTSearch::acquire_writer() {
    // only the main thread may attempt this
    m_root_lock += 128;
    while (m_root_lock != 128) {}
}

void UCTSearch::release_writer() {
    m_root_lock -= 128;
}

void UCTSearch::update_root() {

#ifndef NDEBUG
    //auto start_nodes = m_root->count_nodes_and_clear_expand_state();
#endif

    m_network.clear_stats();

    acquire_writer();
    m_rootstate = m_gtpstate;

    std::list<UCTNode*> to_delete;
    if (!advance_to_new_rootstate(to_delete) || !m_root) {
        if (m_root) {
            to_delete.emplace_back(m_root.release());
        }
        m_root = std::make_unique<UCTNode>(FastBoard::PASS, 0.0f);
    }
    myprintf("to delete: %d nodes\n", to_delete.size());
    if (m_pending_counter && !to_delete.empty()) {
        //ThreadGroup tg(thread_pool);
        m_delete_futures.add_task([](std::list<UCTNode*> to_delete, std::atomic<int>* pending_counter) {
            auto root = to_delete.front();
            to_delete.pop_front();
            ThreadGroup tg0(thread_pool);
            while (*pending_counter > 0) {
                myprintf("pending count: %d\n", pending_counter->load());
                myprintf("root vl: %d\n", root->m_virtual_loss.load());
                std::this_thread::sleep_for(std::chrono::milliseconds(100));
            }
            myprintf("root virtual loss at deletion: %d\n", root->m_virtual_loss.load());
            for (auto node : to_delete) {
                tg0.add_task([node]() { delete node; });
            }
            delete root;
            //tg0.wait_all();
            delete pending_counter;
            myprintf("deleted!\n");
        }, to_delete, m_pending_counter);
        //m_delete_futures.push_back(std::move(tg));
    }

    // Clear last_rootstate to prevent accidental use.
    m_last_rootstate.reset(nullptr);

    // Check how big our search tree (reused or new) is.
    // m_nodes = m_root->count_nodes_and_clear_expand_state();

#ifndef NDEBUG
    /*if (m_nodes > 0) {
        myprintf("update_root, %d -> %d nodes (%.1f%% reused)\n",
            start_nodes, m_nodes.load(), 100.0 * m_nodes.load() / start_nodes);
    }*/
#endif

    // Definition of m_playouts is playouts per search call.
    // So reset this count now.
    // However these aren't well protected by m_root_lock.
    m_playouts = 0;
    m_positions = 0;
#ifdef ACCUM_DEBUG
    failed_simulations = 0;
    max_pending_backups = 0;
    max_pending_w_mult = 0;
    max_vl = 0;
    max_leaf_vl = 0;
    max_pending_netresults = 0;
    min_pending_netresults = INT_MAX;
#endif
    // This is protected.
    m_pending_counter = new std::atomic<int>(0);
    release_writer();

    {
        std::unique_lock<std::mutex> lk(m_mutex);
        m_run = true;
        m_root_prepared = false;
    }
    m_cv.notify_all();

    while (!m_root_prepared) {
        std::this_thread::sleep_for(std::chrono::milliseconds(20));
    }
}

void UCTSearch::backup(BackupData& bd, Netresult_ptr netresult) {
    auto& path = bd.path;
    auto node = path.back().node;
    auto is_root = bd.path.size() == 1;
    auto min_psa_ratio = is_root ? 0.0 : UCTNode::get_min_psa_ratio();
    auto first_visit = node->get_visits() == 0.0;
    
    node->create_children(netresult->result, bd.symmetry, *bd.state, min_psa_ratio);
    auto vl = node->m_accumulated_vl.exchange(0);
    if (first_visit) {
        auto eval = netresult->result.winrate;
        bd.eval = (bd.state->get_to_move() == FastBoard::BLACK ? eval : 1.0f - eval);
        // writer is responsible for removing all virtual losses injected by concurrent readers
        node->update(bd.eval, vl, 1.0f, path.back().factor);
    }
    if (is_root && !m_root_prepared) {
        // create a sorted list of legal moves (make sure we
        // play something legal and decent even in time trouble)
        node->prepare_root_node(*bd.state);
        m_root_prepared = true;
    }
    node->release_writer();

    if (first_visit) {
        backup(bd, vl);
    }
    else {
        failed_simulation(bd, vl);
    }
    ++m_playouts;
#ifdef ACCUM_DEBUG
    if (!is_root && first_visit) {
        max_leaf_vl = std::max(max_leaf_vl.load(), vl);
        --pending_backups;
        pending_w_mult -= vl;
    }
#endif
}

void UCTSearch::backup(BackupData& bd, uint16_t vl) {
    auto& path = bd.path;
    auto factor = path.back().factor;
    for (auto nf = path.rbegin() + 1; nf != path.rend(); ++nf) {
        auto sel_factor = factor * nf->factor;
        nf->node->update(bd.eval, vl, factor, sel_factor);
        factor = sel_factor;
    }
    --(*bd.pending_counter);
}

void UCTSearch::failed_simulation(BackupData& bd, uint16_t vl, bool incr) {
    auto& path = bd.path;
    for (auto nf = path.rbegin(); nf != path.rend(); ++nf) {
        if (incr) {
            nf->node->virtual_loss(vl);
        }
        else {
            nf->node->virtual_loss_undo(vl);
        }
    }
    --(*bd.pending_counter);
}

float eval_from_score(float board_score) {
    if (board_score > 0.0f) { return 1.0f; }
    else if (board_score < 0.0f) { return 0.0f; }
    else { return 0.5f; }
}

void UCTSearch::play_simulation(std::unique_ptr<GameState> currstate,
                                        UCTNode* node,
                                        std::atomic<int>* pending_counter,
                                        int gnum, int i) {
    auto factor = 1.0f;
    BackupData bd;
    bd.pending_counter = pending_counter;
    bool is_root = true;
    while (true) {
        bd.path.emplace_back(node, factor);

        // end of game
        if (currstate->get_passes() >= 2) {
            bd.eval = eval_from_score(currstate->final_score());
            node->update(bd.eval, 0, 1.0f, factor);
            backup(bd, 1);
            return;
        }
#ifdef ACCUM_DEBUG
        if(!is_root) max_vl = std::max(max_vl.load(), uint16_t(node->m_virtual_loss + 1));
#endif
        switch (node->get_action(is_root && !m_root_prepared)) {

        case UCTNode::WRITE: // expand the node
#ifdef ACCUM_DEBUG
            ++pending_backups;
            ++pending_w_mult;
            max_pending_backups = std::max(pending_backups.load(), max_pending_backups.load());
            if (!is_root) { max_pending_w_mult = std::max(pending_w_mult.load(), max_pending_w_mult.load()); }
#endif
            bd.state = std::move(currstate);
            m_network.get_output0(gnum, i, bd, Network::Ensemble::RANDOM_SYMMETRY);
            return;

        case UCTNode::FAIL: // virtual loss accumulated, return
#ifdef ACCUM_DEBUG
            if (!is_root) {
                ++pending_w_mult;
                max_pending_w_mult = std::max(pending_w_mult.load(), max_pending_w_mult.load());
                ++failed_simulations;
            }
#endif
            //failed_simulation(bd, node->m_virtual_loss, true);
            --(*pending_counter);
            return;

        case UCTNode::READ: // select a child 
        {
            auto child_factor = node->uct_select_child(currstate->get_to_move(), is_root);
            node->release_reader();
            auto new_node = child_factor.first;
            ////if (is_root) { m_debug_string += currstate->move_to_text(new_node->get_move()) + " \n"; } //
            //   if (is_root) { myprintf("%s\n", currstate->move_to_text(new_node->get_move()).c_str()); } //
            if (new_node != nullptr) {
                node = new_node;
                factor = child_factor.second;
                auto move = node->get_move();
                currstate->play_move(move);
                if (move != FastBoard::PASS && currstate->superko()) {
                    node->invalidate();
                    failed_simulation(bd, 1);
                    return;
                }
                break;
            }
            else {
                myprintf("All children are invalidated! ");
#ifdef LOCK_DEBUG
                myprintf("%d, %d, %d", node->get_children().size(), node->m_lock.load(), is_root);
#endif
                myprintf("\n");
                // backup, instead of expand further..
            }
        }

        case UCTNode::BACKUP:
            bd.eval = node->get_net_eval(FastBoard::BLACK);
            // print the sequence of moves from bd.path ...
            node->update(bd.eval, 1, 1.0f, factor);
            backup(bd, 1);
            return;
        }
        is_root = false;
    }
}

void UCTSearch::dump_stats(FastState & state, UCTNode & parent) {
    if (cfg_quiet || !parent.has_children()) {
        return;
    }

    const int color = state.get_to_move();

    // sort children, put best move on top
    parent.sort_children(color);

    parent.acquire_reader();
    if (parent.get_first_child()->first_visit()) {
        parent.release_reader();
        return;
    }

    int movecount = 0;
    for (const auto& node : parent.get_children()) {
        // Always display at least two moves. In the case there is
        // only one move searched the user could get an idea why.
        if (++movecount > 2 && !node->get_visits()) break;

        std::string move = state.move_to_text(node->get_move());
        FastState tmpstate = state;
        tmpstate.play_move(node->get_move());
        std::string pv = move + " " + get_pv(tmpstate, *node);

        myprintf("%4s -> %7d (V: %5.2f%%) (N: %5.2f%%) PV: %s\n",
            move.c_str(),
            (int)node->get_visits(),
            node->get_visits() ? node->get_raw_eval(color)*100.0f : 0.0f,
            node->get_policy() * 100.0f,
            pv.c_str());
    }
    //tree_stats(parent);
    parent.release_reader();
}

void UCTSearch::output_analysis(FastState & state, UCTNode & parent) {
    // We need to make a copy of the data before sorting
    auto sortable_data = std::vector<OutputAnalysisData>();

    parent.acquire_reader();
    if (!parent.has_children()) {
        parent.release_reader();
        return;
    }

    const auto color = state.get_to_move();

    for (const auto& node : parent.get_children()) {
        // Only send variations with visits
        if (!node->get_visits()) {
            continue;
        }
        std::string move = state.move_to_text(node->get_move());
        FastState tmpstate = state;
        tmpstate.play_move(node->get_move());
        std::string pv = move + " " + get_pv(tmpstate, *node);
        auto move_eval = node->get_visits() ? node->get_raw_eval(color) : 0.0f;
        auto policy = node->get_policy();
        // Store data in array
        sortable_data.emplace_back(move, node->get_visits(),
                                   move_eval, policy, pv);
    }
    parent.release_reader();
    // Sort array to decide order
    std::stable_sort(rbegin(sortable_data), rend(sortable_data));

    auto i = 0;
    // Output analysis data in gtp stream
    for (const auto& node : sortable_data) {
        if (i > 0) {
            gtp_printf_raw(" ");
        }
        gtp_printf_raw(node.get_info_string(i).c_str());
        i++;
    }
    gtp_printf_raw("\n");
}

//should be abandoned? occupy reader for too long ...
void tree_stats_helper(UCTNode& node, size_t depth,
                       size_t& nodes, size_t& non_leaf_nodes,
                       size_t& depth_sum, size_t& max_depth,
                       size_t& children_count) {
    nodes += 1;
    non_leaf_nodes += node.get_visits(WR) > 1;
    depth_sum += depth;
    if (depth > max_depth) max_depth = depth;

    node.acquire_reader();
    for (const auto& child : node.get_children()) {
        if (child.get_visits() > 0) {
            children_count += 1;
            tree_stats_helper(*(child.get()), depth+1,
                              nodes, non_leaf_nodes, depth_sum,
                              max_depth, children_count);
        } else {
            nodes += 1;
            depth_sum += depth+1;
            if (depth+1 > max_depth) max_depth = depth+1;
        }
    }
    node.release_reader();
}

void UCTSearch::tree_stats(UCTNode& node) {
    size_t nodes = 0;
    size_t non_leaf_nodes = 0;
    size_t depth_sum = 0;
    size_t max_depth = 0;
    size_t children_count = 0;
    tree_stats_helper(node, 0,
                      nodes, non_leaf_nodes, depth_sum,
                      max_depth, children_count);

    if (nodes > 0) {
        myprintf("%.1f average depth, %d max depth\n",
                 (1.0f*depth_sum) / nodes, max_depth);
        myprintf("%d non leaf nodes, %.2f average children\n",
                 non_leaf_nodes, (1.0f*children_count) / non_leaf_nodes);
    }
}

bool UCTSearch::should_resign(passflag_t passflag, float besteval) {
    if (passflag & UCTSearch::NORESIGN) {
        // resign not allowed
        return false;
    }

    if (cfg_resignpct == 0) {
        // resign not allowed
        return false;
    }

    const size_t num_intersections = m_rootstate.board.get_boardsize()
                                   * m_rootstate.board.get_boardsize();
    const auto move_threshold = num_intersections / 4;
    const auto movenum = m_rootstate.get_movenum();
    if (movenum <= move_threshold) {
        // too early in game to resign
        return false;
    }

    const auto color = m_rootstate.board.get_to_move();

    const auto is_default_cfg_resign = cfg_resignpct < 0;
    const auto resign_threshold =
        0.01f * (is_default_cfg_resign ? 10 : cfg_resignpct);
    if (besteval > resign_threshold) {
        // eval > cfg_resign
        return false;
    }

    if ((m_rootstate.get_handicap() > 0)
            && (color == FastBoard::WHITE)
            && is_default_cfg_resign) {
        const auto handicap_resign_threshold =
            resign_threshold / (1 + m_rootstate.get_handicap());

        // Blend the thresholds for the first ~215 moves.
        auto blend_ratio = std::min(1.0f, movenum / (0.6f * num_intersections));
        auto blended_resign_threshold = blend_ratio * resign_threshold
            + (1 - blend_ratio) * handicap_resign_threshold;
        if (besteval > blended_resign_threshold) {
            // Allow lower eval for white in handicap games
            // where opp may fumble.
            return false;
        }
    }

    return true;
}

int UCTSearch::get_best_move(passflag_t passflag) {
    int color = m_rootstate.board.get_to_move();

    // Make sure best is first
    m_root->sort_children(color);

    // Check whether to randomize the best move proportional
    // to the playout counts, early game only.
    auto movenum = int(m_rootstate.get_movenum());
    if (movenum < cfg_random_cnt) {
        m_root->randomize_first_proportionally();
    }

    auto first_child = m_root->get_first_child();
    assert(first_child != nullptr);

    auto bestmove = first_child->get_move();
    auto besteval = first_child->first_visit() ? 0.5f : first_child->get_raw_eval(color);

    // do we want to fiddle with the best move because of the rule set?
    if (passflag & UCTSearch::NOPASS) {
        // were we going to pass?
        if (bestmove == FastBoard::PASS) {
            UCTNode * nopass = m_root->get_nopass_child(m_rootstate);

            if (nopass != nullptr) {
                myprintf("Preferring not to pass.\n");
                bestmove = nopass->get_move();
                if (nopass->first_visit()) {
                    besteval = 1.0f;
                } else {
                    besteval = nopass->get_raw_eval(color);
                }
            } else {
                myprintf("Pass is the only acceptable move.\n");
            }
        }
    } else if (!cfg_dumbpass) {
        const auto relative_score = (color == FastBoard::BLACK ? 1 : -1) * m_rootstate.final_score();
        if (bestmove == FastBoard::PASS) {
            // Either by forcing or coincidence passing is
            // on top...check whether passing loses instantly
            // do full count including dead stones.
            // In a reinforcement learning setup, it is possible for the
            // network to learn that, after passing in the tree, the two last
            // positions are identical, and this means the position is only won
            // if there are no dead stones in our own territory (because we use
            // Trump-Taylor scoring there). So strictly speaking, the next
            // heuristic isn't required for a pure RL network, and we have
            // a commandline option to disable the behavior during learning.
            // On the other hand, with a supervised learning setup, we fully
            // expect that the engine will pass out anything that looks like
            // a finished game even with dead stones on the board (because the
            // training games were using scoring with dead stone removal).
            // So in order to play games with a SL network, we need this
            // heuristic so the engine can "clean up" the board. It will still
            // only clean up the bare necessity to win. For full dead stone
            // removal, kgs-genmove_cleanup and the NOPASS mode must be used.

            // Do we lose by passing?
            if (relative_score < 0.0f) {
                myprintf("Passing loses :-(\n");
                // Find a valid non-pass move.
                UCTNode * nopass = m_root->get_nopass_child(m_rootstate);
                if (nopass != nullptr) {
                    myprintf("Avoiding pass because it loses.\n");
                    bestmove = nopass->get_move();
                    if (nopass->first_visit()) {
                        besteval = 1.0f;
                    } else {
                        besteval = nopass->get_raw_eval(color);
                    }
                } else {
                    myprintf("No alternative to passing.\n");
                }
            } else if (relative_score > 0.0f) {
                myprintf("Passing wins :-)\n");
            } else {
                myprintf("Passing draws :-|\n");
                // Find a valid non-pass move.
                const auto nopass = m_root->get_nopass_child(m_rootstate);
                if (nopass != nullptr && !nopass->first_visit()) {
                    const auto nopass_eval = nopass->get_raw_eval(color);
                    if (nopass_eval > 0.5f) {
                        myprintf("Avoiding pass because there could be a winning alternative.\n");
                        bestmove = nopass->get_move();
                        besteval = nopass_eval;
                    }
                }
                if (bestmove == FastBoard::PASS) {
                    myprintf("No seemingly better alternative to passing.\n");
                }
            }
        } else if (m_rootstate.get_last_move() == FastBoard::PASS) {
            // Opponents last move was passing.
            // We didn't consider passing. Should we have and
            // end the game immediately?

            // do we lose by passing?
            if (relative_score < 0.0f) {
                myprintf("Passing loses, I'll play on.\n");
            } else if (relative_score > 0.0f) {
                myprintf("Passing wins, I'll pass out.\n");
                bestmove = FastBoard::PASS;
            } else {
                myprintf("Passing draws, make it depend on evaluation.\n");
                if (besteval < 0.5f) {
                    bestmove = FastBoard::PASS;
                }
            }
        }
    }

    // if we aren't passing, should we consider resigning?
    if (bestmove != FastBoard::PASS) {
        if (should_resign(passflag, besteval)) {
            myprintf("Eval (%.2f%%) looks bad. Resigning.\n",
                     100.0f * besteval);
            bestmove = FastBoard::RESIGN;
        }
    }

    return bestmove;
}

std::string UCTSearch::get_pv(FastState & state, UCTNode& parent) {
    if (!parent.has_children()) {
        return std::string();
    }

    // now can just acquire_reader, but may not be worth doing it..
    if (parent.expandable()) {
        // Not fully expanded. This means someone could expand
        // the node while we want to traverse the children.
        // Avoid the race conditions and don't go through the rabbit hole
        // of trying to print things from this node.
        return std::string();
    }

    auto& best_child = parent.get_best_root_child(state.get_to_move(), m_run);
    if (best_child.first_visit()) {
        return std::string();
    }
    auto best_move = best_child.get_move();
    auto res = state.move_to_text(best_move);

    state.play_move(best_move);

    auto next = get_pv(state, best_child);
    if (!next.empty()) {
        res.append(" ").append(next);
    }
    return res;
}

void UCTSearch::dump_analysis(int playouts) {
    if (cfg_quiet) {
        return;
    }

    FastState tempstate = m_rootstate;
    int color = tempstate.board.get_to_move();

    std::string pvstring = get_pv(tempstate, *m_root);
    float winrate = 100.0f * m_root->get_raw_eval(color);
    myprintf("Playouts: %d, Positions: %d, Visits: %d, Win: %5.2f%%, PV: %s\n",
             playouts, m_positions.load(), int(m_root->get_visits()), winrate, pvstring.c_str());
}

bool UCTSearch::is_running() const {
    return m_run && UCTNodePointer::get_tree_size() < cfg_max_tree_size;
}

int UCTSearch::est_playouts_left(int elapsed_centis, int time_for_move) const {
    auto playouts = m_playouts.load();
    const auto playouts_left =
        std::max(0, std::min(m_maxplayouts - playouts,
                             m_maxvisits - (int)m_root->get_visits()));

    // Wait for at least 1 second and 100 playouts
    // so we get a reliable playout_rate.
    if (elapsed_centis < 100 || playouts < 100) {
        return playouts_left;
    }
    const auto playout_rate = 1.0f * playouts / elapsed_centis;
    const auto time_left = std::max(0, time_for_move - elapsed_centis);
    return std::min(playouts_left,
                    static_cast<int>(std::ceil(playout_rate * time_left)));
}

size_t UCTSearch::prune_noncontenders(int elapsed_centis, int time_for_move, bool prune) {
    auto Nfirst = 0;

    m_root->acquire_reader();
    for (const auto& node : m_root->get_children()) {
        if (node->valid()) {
            Nfirst = std::max(Nfirst, (int)node->get_visits());
        }
    }
    const auto min_required_visits =
        Nfirst - est_playouts_left(elapsed_centis, time_for_move);
    auto pruned_nodes = size_t{0};
    for (const auto& node : m_root->get_children()) {
        if (node->valid()) {
            const auto has_enough_visits =
                node->get_visits() >= min_required_visits;

            if (prune) {
                node->set_active(has_enough_visits);
            }
            if (!has_enough_visits) {
                ++pruned_nodes;
            }
        }
    }
    m_root->release_reader();
    assert(pruned_nodes < m_root->get_children().size());
    return pruned_nodes;
}

bool UCTSearch::have_alternate_moves(int elapsed_centis, int time_for_move) {
    if (cfg_timemanage == TimeManagement::OFF) {
        return true;
    }
    // For self play use. Disables pruning of non-contenders to not bias the training data.
    auto prune = cfg_timemanage != TimeManagement::NO_PRUNING;

    if (m_root->get_children().size() == 0) { return true; }
    m_root->acquire_reader();
    auto pruned = prune_noncontenders(elapsed_centis, time_for_move, prune);
    auto size = m_root->get_children().size();
    m_root->release_reader();
    if (pruned < size - 1) {
        return true;
    }
    // If we cannot save up time anyway, use all of it. This
    // behavior can be overruled by setting "fast" time management,
    // which will cause Leela to quickly respond to obvious/forced moves.
    // That comes at the cost of some playing strength as she now cannot
    // think ahead about her next moves in the remaining time.
    auto my_color = m_rootstate.get_to_move();
    auto tc = m_rootstate.get_timecontrol();
    if (!tc.can_accumulate_time(my_color)
        || m_maxplayouts < UCTSearch::UNLIMITED_PLAYOUTS) {
        if (cfg_timemanage != TimeManagement::FAST) {
            return true;
        }
    }
    // In a timed search we will essentially always exit because
    // the remaining time is too short to let another move win, so
    // avoid spamming this message every move. We'll print it if we
    // save at least half a second.
    if (time_for_move - elapsed_centis > 50) {
        myprintf("%.1fs left, stopping early.\n",
                    (time_for_move - elapsed_centis) / 100.0f);
    }
    return false;
}

bool UCTSearch::stop_thinking(int elapsed_centis, int time_for_move) const {
    return m_playouts >= m_maxplayouts
           || m_root->get_visits() >= m_maxvisits
           || elapsed_centis >= time_for_move;
}

void UCTSearch::search(int gnum, int i) {
    if (is_running() || !m_root_prepared) {
        acquire_reader();
        auto rootstate = std::make_unique<GameState>(m_rootstate);
        auto root = m_root.get();
        auto pending_counter = m_pending_counter;
        ++(*pending_counter);
        release_reader();
        play_simulation(std::move(rootstate), root, pending_counter, gnum, i);
        return;
    }
    std::unique_lock<std::mutex> lk(m_mutex);
    if (m_root_prepared) m_run = false;
    if (!m_run) m_cv.wait(lk, [this]() { return m_run.load(); });
}

void UCTSearch::increment_playouts() {
    m_playouts++;
}

int UCTSearch::think(int color, passflag_t passflag) {
    // Start counting time for us
    m_gtpstate.start_clock(color);

    // set up timing info
    Time start;

    update_root();
    // set side to move
    m_rootstate.board.set_to_move(color);

    auto time_for_move =
        m_rootstate.get_timecontrol().max_time_for_move(
            m_rootstate.board.get_boardsize(),
            color, m_rootstate.get_movenum());

    myprintf("Thinking at most %.1f seconds...\n", time_for_move/100.0f);
    auto keeprunning = true;
    auto last_update = 0;
    auto last_output = 0;
    do {
        Time elapsed;
        int elapsed_centis = Time::timediff_centis(start, elapsed);
        std::this_thread::sleep_for(std::chrono::milliseconds(
            std::min(std::min(cfg_analyze_interval_centis - (elapsed_centis - last_output),
                250 - (elapsed_centis - last_update)), time_for_move - elapsed_centis) * 10));
        Time elapsed0;
        elapsed_centis = Time::timediff_centis(start, elapsed0);

        if (cfg_analyze_interval_centis &&
            elapsed_centis - last_output > cfg_analyze_interval_centis) {
            last_output = elapsed_centis;
            output_analysis(m_rootstate, *m_root);
        }

        // output some stats every few seconds
        // check if we should still search
        if (elapsed_centis - last_update > 250) {
            last_update = elapsed_centis;
            dump_analysis(m_playouts.load());
        }
        keeprunning  = is_running();
        keeprunning &= !stop_thinking(elapsed_centis, time_for_move);
        keeprunning &= have_alternate_moves(elapsed_centis, time_for_move);
    } while (keeprunning);

<<<<<<< HEAD
    m_run = is_running() && !stop_thinking(0, 1);
    // if --noponder, set m_run = false in GTP.cpp

    m_root->acquire_reader();
    // reactivate all pruned root children
=======
    // Make sure to post at least once.
    if (cfg_analyze_interval_centis && last_output == 0) {
        output_analysis(m_rootstate, *m_root);
    }

    // Stop the search.
    m_run = false;
    tg.wait_all();

    // Reactivate all pruned root children.
>>>>>>> 888156f3
    for (const auto& node : m_root->get_children()) {
        node->set_active(true);
    }
    m_root->release_reader();

    m_gtpstate.stop_clock(color);
    if (!m_root->has_children()) {
        return FastBoard::PASS;
    }

    // Display search info.
    myprintf("\n");
    dump_stats(m_rootstate, *m_root);
    Training::record(m_network, m_rootstate, *m_root);

    Time elapsed;
    int elapsed_centis = Time::timediff_centis(start, elapsed);
<<<<<<< HEAD
    myprintf("sizeof(UCTNode) is %d\n", sizeof(UCTNode));
    myprintf("sizeof(UCTNodePointer) is %d\n", sizeof(UCTNodePointer));
    if (elapsed_centis+1 > 0) {
        myprintf("%7.2f visits, %u nodes, %u inflated, %d playouts, %.0f n/s, %.0f pos/s\n\n",
                 m_root->get_visits(),
            UCTNodePointer::m_nodes.load(), UCTNodePointer::m_inflated_nodes.load(),
                 m_playouts.load(),
                 (m_playouts * 100.0) / (elapsed_centis+1),
                 (m_positions * 100.0) / (elapsed_centis+1));

        m_network.dump_stats();
#ifdef ACCUM_DEBUG
        myprintf("failed simulations: %u\n", failed_simulations.load());
        myprintf("max leaf vl multiplicity: %u\n", max_leaf_vl.load());
        myprintf("max vl multiplicity: %u\n", max_vl.load());
        myprintf("max pending backups: %u\n", max_pending_backups.load());
        myprintf("max pending with multiplicities: %u\n", max_pending_w_mult.load());
        myprintf("pending backups: %u\n", pending_backups.load());
        myprintf("max pending netresults: %u\n", max_pending_netresults.load());
        myprintf("min pending netresults: %u\n", min_pending_netresults.load());
        myprintf("pending netresults: %u\n", pending_netresults.load());
        //myprintf("%s", m_debug_string.c_str());
#endif
    }
=======
    myprintf("%d visits, %d nodes, %d playouts, %.0f n/s\n\n",
             m_root->get_visits(),
             m_nodes.load(),
             m_playouts.load(),
             (m_playouts * 100.0) / (elapsed_centis+1));
>>>>>>> 888156f3
    int bestmove = get_best_move(passflag);

    // Copy the root state. Use to check for tree re-use in future calls.
    m_last_rootstate = std::make_unique<GameState>(m_rootstate);
    return bestmove;
}

void UCTSearch::ponder() {
    update_root();

    Time start;
    auto keeprunning = true;
    auto last_output = 0;
    do {
        std::this_thread::sleep_for(std::chrono::milliseconds(20));
        if (cfg_analyze_interval_centis) {
            Time elapsed;
            int elapsed_centis = Time::timediff_centis(start, elapsed);
            if (elapsed_centis - last_output > cfg_analyze_interval_centis) {
                last_output = elapsed_centis;
                output_analysis(m_rootstate, *m_root);
            }
        }
        keeprunning  = is_running();
        keeprunning &= !stop_thinking(0, 1);
    } while (!Utils::input_pending() && keeprunning);

<<<<<<< HEAD
    // stop the search
    m_run = keeprunning;
=======
    // Make sure to post at least once.
    if (cfg_analyze_interval_centis && last_output == 0) {
        output_analysis(m_rootstate, *m_root);
    }

    // Stop the search.
    m_run = false;
    tg.wait_all();
>>>>>>> 888156f3

    // Display search info.
    myprintf("\n");
    dump_stats(m_rootstate, *m_root);

    myprintf("\n%7.2f visits, %u nodes, %u inflated\n\n", m_root->get_visits(), 
        UCTNodePointer::m_nodes.load(), UCTNodePointer::m_inflated_nodes.load());
    m_network.dump_stats();
#ifdef ACCUM_DEBUG
    myprintf("failed simulations: %u\n", failed_simulations.load());
    myprintf("max leaf vl multiplicity: %u\n", max_leaf_vl.load());
    myprintf("max vl multiplicity: %u\n", max_vl.load());
    myprintf("max pending backups: %u\n", max_pending_backups.load());
    myprintf("max pending with multiplicities: %u\n", max_pending_w_mult.load());
    myprintf("pending backups: %u\n", pending_backups.load());
    myprintf("max pending netresults: %u\n", max_pending_netresults.load());
    myprintf("min pending netresults: %u\n", min_pending_netresults.load());
    myprintf("pending netresults: %u\n", pending_netresults.load());
#endif
    // Copy the root state. Use to check for tree re-use in future calls.
    m_last_rootstate = std::make_unique<GameState>(m_rootstate);
}

void UCTSearch::set_playout_limit(int playouts) {
    static_assert(std::is_convertible<decltype(playouts),
                                      decltype(m_maxplayouts)>::value,
                  "Inconsistent types for playout amount.");
    m_maxplayouts = std::min(playouts, UNLIMITED_PLAYOUTS);
}

void UCTSearch::set_visit_limit(int visits) {
    static_assert(std::is_convertible<decltype(visits),
                                      decltype(m_maxvisits)>::value,
                  "Inconsistent types for visits amount.");
    // Limit to type max / 2 to prevent overflow when multithreading.
    m_maxvisits = std::min(visits, UNLIMITED_PLAYOUTS);
}
<|MERGE_RESOLUTION|>--- conflicted
+++ resolved
@@ -946,24 +946,17 @@
         keeprunning &= have_alternate_moves(elapsed_centis, time_for_move);
     } while (keeprunning);
 
-<<<<<<< HEAD
     m_run = is_running() && !stop_thinking(0, 1);
     // if --noponder, set m_run = false in GTP.cpp
 
     m_root->acquire_reader();
     // reactivate all pruned root children
-=======
+
     // Make sure to post at least once.
     if (cfg_analyze_interval_centis && last_output == 0) {
         output_analysis(m_rootstate, *m_root);
     }
 
-    // Stop the search.
-    m_run = false;
-    tg.wait_all();
-
-    // Reactivate all pruned root children.
->>>>>>> 888156f3
     for (const auto& node : m_root->get_children()) {
         node->set_active(true);
     }
@@ -981,7 +974,6 @@
 
     Time elapsed;
     int elapsed_centis = Time::timediff_centis(start, elapsed);
-<<<<<<< HEAD
     myprintf("sizeof(UCTNode) is %d\n", sizeof(UCTNode));
     myprintf("sizeof(UCTNodePointer) is %d\n", sizeof(UCTNodePointer));
     if (elapsed_centis+1 > 0) {
@@ -1006,13 +998,6 @@
         //myprintf("%s", m_debug_string.c_str());
 #endif
     }
-=======
-    myprintf("%d visits, %d nodes, %d playouts, %.0f n/s\n\n",
-             m_root->get_visits(),
-             m_nodes.load(),
-             m_playouts.load(),
-             (m_playouts * 100.0) / (elapsed_centis+1));
->>>>>>> 888156f3
     int bestmove = get_best_move(passflag);
 
     // Copy the root state. Use to check for tree re-use in future calls.
@@ -1040,19 +1025,12 @@
         keeprunning &= !stop_thinking(0, 1);
     } while (!Utils::input_pending() && keeprunning);
 
-<<<<<<< HEAD
     // stop the search
     m_run = keeprunning;
-=======
     // Make sure to post at least once.
     if (cfg_analyze_interval_centis && last_output == 0) {
         output_analysis(m_rootstate, *m_root);
     }
-
-    // Stop the search.
-    m_run = false;
-    tg.wait_all();
->>>>>>> 888156f3
 
     // Display search info.
     myprintf("\n");
