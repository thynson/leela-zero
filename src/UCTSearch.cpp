--- conflicted
+++ resolved
@@ -983,7 +983,6 @@
 
     Time elapsed;
     int elapsed_centis = Time::timediff_centis(start, elapsed);
-<<<<<<< HEAD
     myprintf("sizeof(UCTNode) is %d\n", sizeof(UCTNode));
     myprintf("sizeof(UCTNodePointer) is %d\n", sizeof(UCTNodePointer));
     if (elapsed_centis+1 > 0) {
@@ -1008,23 +1007,6 @@
         //myprintf("%s", m_debug_string.c_str());
 #endif
     }
-=======
-    myprintf("%d visits, %d nodes, %d playouts, %.0f n/s\n\n",
-             m_root->get_visits(),
-             m_nodes.load(),
-             m_playouts.load(),
-             (m_playouts * 100.0) / (elapsed_centis+1));
-
-#ifdef USE_OPENCL
-#ifndef NDEBUG
-    myprintf("batch stats: %d %d\n",
-        batch_stats.single_evals.load(),
-        batch_stats.batch_evals.load()
-    );
-#endif
-#endif
-
->>>>>>> efa3486a
     int bestmove = get_best_move(passflag);
 
     // Save the explanation.
@@ -1053,17 +1035,6 @@
 
     update_root();
 
-<<<<<<< HEAD
-=======
-    m_root->prepare_root_node(m_network, m_rootstate.board.get_to_move(),
-                              m_nodes, m_rootstate);
-
-    m_run = true;
-    ThreadGroup tg(thread_pool);
-    for (auto i = size_t{1}; i < cfg_num_threads; i++) {
-        tg.add_task(UCTWorker(m_rootstate, this, m_root.get()));
-    }
->>>>>>> efa3486a
     Time start;
     auto keeprunning = true;
     auto last_output = 0;
