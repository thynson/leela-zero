--- conflicted
+++ resolved
@@ -921,11 +921,7 @@
     // That comes at the cost of some playing strength as she now cannot
     // think ahead about her next moves in the remaining time.
     auto tc = m_rootstate.get_timecontrol();
-<<<<<<< HEAD
     if (!tc.should_accumulate_time(my_color, time_for_move) ||
-=======
-    if (!tc.should_accumulate_time(my_color) ||
->>>>>>> 09467893
         m_maxplayouts < UCTSearch::UNLIMITED_PLAYOUTS) {
         if (cfg_timemanage != TimeManagement::FAST) {
             return true;
