--- conflicted
+++ resolved
@@ -641,12 +641,7 @@
 }
 
 template <typename net_t>
-<<<<<<< HEAD
-void OpenCL<net_t>::initialize(const int channels, int gpu, bool silent, int batch_size) {
-    m_batch_size = batch_size;
-=======
 OpenCL<net_t>::OpenCL(int gpu, bool silent) {
->>>>>>> a2611683
     std::vector<cl::Platform> platforms;
     try {
         cl::Platform::get(&platforms);
@@ -775,7 +770,8 @@
 }
 
 template <typename net_t>
-void OpenCL<net_t>::initialize(const int channels) {
+void OpenCL<net_t>::initialize(const int channels, int batch_size) {
+    m_batch_size = batch_size;
     // Make program of the source code in the context
     try {
         m_program = cl::Program(m_context,
