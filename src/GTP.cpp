--- conflicted
+++ resolved
@@ -320,16 +320,8 @@
 void GTP::setup_default_parameters() {
     cfg_gtp_mode = false;
     cfg_allow_pondering = true;
-<<<<<<< HEAD
     // we will re-calculate this on Leela.cpp
     cfg_num_threads = 1;
-=======
-
-    // we will re-calculate this on Leela.cpp
-    cfg_num_threads = 1;
-    // we will re-calculate this on Leela.cpp
-    cfg_batch_size = 1;
->>>>>>> 3f297889
 
     cfg_max_memory = UCTSearch::DEFAULT_MAX_MEMORY;
     cfg_max_playouts = UCTSearch::UNLIMITED_PLAYOUTS;
