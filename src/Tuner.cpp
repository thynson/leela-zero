--- conflicted
+++ resolved
@@ -170,11 +170,7 @@
             return false;
         }
 
-<<<<<<< HEAD
-        // in tensorcore implementations, MDIMA and NDIMB represents the
-=======
         // In Tensor Core implementations, MDIMA and NDIMB represents the
->>>>>>> b2dac9e5
         // wmmv multiplication dimensions, that is,
         // m16n16k16 / m32n8k16 / m8n32k16.  Thus m * n is fixed to 256.
         if (p["MDIMA"] * p["NDIMB"] != 256) {
@@ -184,18 +180,6 @@
             return false;
         }
         if (p["NWG"] < p["NDIMC"]) {
-<<<<<<< HEAD
-            return false;
-        }
-	if (p["MDIMC"] < p["MDIMA"]) {
-            return false;
-        }
-	if (p["NDIMC"] < p["NDIMB"]) {
-            return false;
-        }
-        // VWM / VWN has no meaning if we don't do SA / SB.
-        // only test VWM / VWN == 2
-=======
             return false;
         }
         if (p["MDIMC"] < p["MDIMA"]) {
@@ -206,7 +190,6 @@
         }
         // VWM / VWN has no meaning if we don't do SA / SB.
         // Only test VWM / VWN == 2
->>>>>>> b2dac9e5
         if (p["SA"] == 0 && p["VWM"] != 2) {
             return false;
         }
@@ -347,11 +330,7 @@
             {"SB", {1}},
         };
     }
-<<<<<<< HEAD
-    // tensorcore options
-=======
     // Tensor Core options
->>>>>>> b2dac9e5
     auto topts = std::vector<Configurations>();
     if (cfg_sgemm_exhaustive) {
         topts = {
@@ -389,12 +368,8 @@
         };
     }
 
-<<<<<<< HEAD
-    // Don't use thead Rng or determism will depend on if tuner ran.
-=======
     // Don't use thead Rng or determinism will depend
     // on whether tuner ran.
->>>>>>> b2dac9e5
     auto rng = Random{0};
 
     auto valid_params = std::vector<Parameters>{};
@@ -533,11 +508,7 @@
         cl::NDRange size_sgemm = {(m_ceil * p["MDIMC"]) / p["MWG"],
                                   (n_ceil * p["NDIMC"]) / p["NWG"],
                                   size_t(batch_size)};
-<<<<<<< HEAD
-        // tensorcore implementation uses a different dimension
-=======
         // Tensor Core implementation uses a different dimension.
->>>>>>> b2dac9e5
         if (p["TCE"]) {
             local_sgemm = {32 * p["MDIMC"] / p["MDIMA"], p["NDIMC"] / p["NDIMB"], 1};
             size_sgemm = {32 * m_ceil / p["MDIMA"] * p["MDIMC"] / p["MWG"],
